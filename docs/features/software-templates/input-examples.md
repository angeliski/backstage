--- conflicted
+++ resolved
@@ -250,13 +250,11 @@
       action: fetch:template
       input:
         url: ${{ parameters.path if parameters.path else '/root' }}
-<<<<<<< HEAD
     - id: fetch_not_example
       name: Fetch template not example
       action: fetch:template
       input:
         url: ${{ '/root' if parameters.path !== true else parameters.path }}
-=======
 ```
 
 ## Use placeholders to reference remote files
@@ -305,5 +303,4 @@
 action: publish:github
 input:
   repoUrl: ${{ parameters.url }}
->>>>>>> 6e11898e
 ```