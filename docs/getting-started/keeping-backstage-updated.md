--- conflicted
+++ resolved
@@ -63,35 +63,6 @@
 dependency is hoisted to the main `node_modules` folder in the monorepo root to
 be shared between packages. When _different_ versions of the same dependency are
 encountered, Yarn creates a `node_modules` folder within a particular package.
-<<<<<<< HEAD
-
-This can lead to confusing situations with type definitions, or anything with
-global state. React [Context](https://reactjs.org/docs/context.html), for
-example, depends on global referential equality. This can cause problems in
-Backstage with API lookup, or config loading.
-
-To help resolve these situations, the Backstage CLI has
-[versions:check](https://backstage.io/docs/tooling/cli/03-commands#versionscheck). This
-will validate versions of `@backstage` packages in your app to check for
-duplicate definitions:
-
-```bash
-# Add --fix to attempt automatic resolution in yarn.lock
-yarn backstage-cli versions:check
-```
-
-## Proxy
-
-The Backstage CLI uses [global-agent](https://www.npmjs.com/package/global-agent) to configure HTTP/HTTPS proxy settings using environment variables. This allows you to route the CLI’s network traffic through a proxy server, which can be useful in environments with restricted internet access.
-
-### Example Configuration
-
-```bash
-export GLOBAL_AGENT_HTTP_PROXY=http://proxy.company.com:8080
-export GLOBAL_AGENT_HTTPS_PROXY=https://secure-proxy.company.com:8080
-export GLOBAL_AGENT_NO_PROXY=localhost,internal.company.com
-```
-=======
 This can lead to multiple versions of the same package being installed and used
 in the same app.
 
@@ -105,4 +76,15 @@
 deduplicate packages for the purpose of optimizing bundle size and installation
 speed. We recommend using deduplication utilities such as `yarn dedupe` to trim
 down the number of duplicate packages.
->>>>>>> e2a4a828
+
+## Proxy
+
+The Backstage CLI uses [global-agent](https://www.npmjs.com/package/global-agent) to configure HTTP/HTTPS proxy settings using environment variables. This allows you to route the CLI’s network traffic through a proxy server, which can be useful in environments with restricted internet access.
+
+### Example Configuration
+
+```bash
+export GLOBAL_AGENT_HTTP_PROXY=http://proxy.company.com:8080
+export GLOBAL_AGENT_HTTPS_PROXY=https://secure-proxy.company.com:8080
+export GLOBAL_AGENT_NO_PROXY=localhost,internal.company.com
+```