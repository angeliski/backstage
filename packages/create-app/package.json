{
  "name": "@backstage/create-app",
<<<<<<< HEAD
  "version": "0.6.0",
=======
  "version": "0.6.1-next.0",
>>>>>>> 66ce8958
  "description": "A CLI that helps you create your own Backstage app",
  "backstage": {
    "role": "cli"
  },
  "publishConfig": {
    "access": "public"
  },
  "keywords": [
    "backstage"
  ],
  "homepage": "https://backstage.io",
  "repository": {
    "type": "git",
    "url": "https://github.com/backstage/backstage",
    "directory": "packages/create-app"
  },
  "license": "Apache-2.0",
  "main": "dist/index.cjs.js",
  "bin": {
    "backstage-create-app": "bin/backstage-create-app"
  },
  "files": [
    "bin",
    "dist",
    "templates"
  ],
  "scripts": {
    "add-lock-seed": "node scripts/add-lock-seed.js",
    "build": "backstage-cli package build",
    "clean": "backstage-cli package clean",
    "lint": "backstage-cli package lint",
    "prepack": "node scripts/prepack.js",
    "postpack": "node scripts/postpack.js",
    "start": "yarn nodemon --",
    "test": "backstage-cli package test"
  },
  "nodemonConfig": {
    "exec": "bin/backstage-create-app",
    "ext": "ts",
    "watch": "./src"
  },
  "dependencies": {
    "@backstage/cli-common": "workspace:^",
    "chalk": "^4.0.0",
    "commander": "^12.0.0",
    "fs-extra": "^11.2.0",
    "handlebars": "^4.7.3",
    "inquirer": "^8.2.0",
    "ora": "^5.3.0",
    "recursive-readdir": "^2.2.2"
  },
  "devDependencies": {
    "@backstage/backend-test-utils": "workspace:^",
    "@backstage/cli": "workspace:^",
    "@types/command-exists": "^1.2.0",
    "@types/fs-extra": "^11.0.0",
    "@types/inquirer": "^8.1.3",
    "@types/node": "^20.16.0",
    "@types/recursive-readdir": "^2.2.0",
    "msw": "^2.0.0",
    "nodemon": "^3.0.1"
  }
}<|MERGE_RESOLUTION|>--- conflicted
+++ resolved
@@ -1,10 +1,6 @@
 {
   "name": "@backstage/create-app",
-<<<<<<< HEAD
-  "version": "0.6.0",
-=======
   "version": "0.6.1-next.0",
->>>>>>> 66ce8958
   "description": "A CLI that helps you create your own Backstage app",
   "backstage": {
     "role": "cli"
