## API Report File for "@backstage/plugin-azure-devops-common"

> Do not edit this file. It is a report generated by [API Extractor](https://api-extractor.com/).

```ts
// @public (undocumented)
export enum BuildResult {
  Canceled = 32,
  Failed = 8,
  None = 0,
  PartiallySucceeded = 4,
  Succeeded = 2,
}

// @public (undocumented)
export type BuildRun = {
  id?: number;
  title: string;
  link?: string;
  status?: BuildStatus;
  result?: BuildResult;
  queueTime?: string;
  startTime?: string;
  finishTime?: string;
  source: string;
  uniqueName?: string;
};

// @public (undocumented)
export type BuildRunOptions = {
  top?: number;
};

// @public (undocumented)
export enum BuildStatus {
  All = 47,
  Cancelling = 4,
  Completed = 2,
  InProgress = 1,
  None = 0,
  NotStarted = 32,
  Postponed = 8,
}

// @public (undocumented)
export interface CreatedBy {
  // (undocumented)
  displayName?: string;
  // (undocumented)
  id?: string;
  // (undocumented)
  imageUrl?: string;
  // (undocumented)
  teamIds?: string[];
  // (undocumented)
  teamNames?: string[];
  // (undocumented)
  uniqueName?: string;
}

// @public (undocumented)
export interface DashboardPullRequest {
  // (undocumented)
  createdBy?: CreatedBy;
  // (undocumented)
  creationDate?: string;
  // (undocumented)
  description?: string;
  // (undocumented)
  hasAutoComplete: boolean;
  // (undocumented)
  isDraft?: boolean;
  // (undocumented)
  link?: string;
  // (undocumented)
  policies?: Policy[];
  // (undocumented)
  pullRequestId?: number;
  // (undocumented)
  repository?: Repository;
  // (undocumented)
  reviewers?: Reviewer[];
  // (undocumented)
  status?: PullRequestStatus;
  // (undocumented)
  title?: string;
}

// @public (undocumented)
export type GitTag = {
  objectId?: string;
  peeledObjectId?: string;
  name?: string;
  createdBy?: string;
  link: string;
  commitLink: string;
};

// @public (undocumented)
export interface Policy {
  // (undocumented)
  id?: number;
  // (undocumented)
  link?: string;
  // (undocumented)
  status?: PolicyEvaluationStatus;
  // (undocumented)
  text?: string;
  // (undocumented)
  type: PolicyType;
}

// @public (undocumented)
export enum PolicyEvaluationStatus {
  Approved = 2,
  Broken = 5,
  NotApplicable = 4,
  Queued = 0,
  Rejected = 3,
  Running = 1,
}

// @public (undocumented)
export enum PolicyType {
  // (undocumented)
  Build = 'Build',
  // (undocumented)
  Comments = 'Comments',
  // (undocumented)
  MergeStrategy = 'MergeStrategy',
  // (undocumented)
  MinimumReviewers = 'MinimumReviewers',
  // (undocumented)
  RequiredReviewers = 'RequiredReviewers',
  // (undocumented)
  Status = 'Status',
}

// @public (undocumented)
export enum PolicyTypeId {
  Build = '0609b952-1397-4640-95ec-e00a01b2c241',
  Comments = 'c6a1889d-b943-4856-b76f-9e46bb6b0df2',
  MergeStrategy = 'fa4e907d-c16b-4a4c-9dfa-4916e5d171ab',
  MinimumReviewers = 'fa4e907d-c16b-4a4c-9dfa-4906e5d171dd',
  RequiredReviewers = 'fd2167ab-b0be-447a-8ec8-39368250530e',
  Status = 'cbdc66da-9728-4af8-aada-9a5a32e4a226',
}

// @public (undocumented)
export type Project = {
  id?: string;
  name?: string;
  description?: string;
};

// @public (undocumented)
export type PullRequest = {
  pullRequestId?: number;
  repoName?: string;
  title?: string;
  uniqueName?: string;
  createdBy?: string;
  creationDate?: string;
  sourceRefName?: string;
  targetRefName?: string;
  status?: PullRequestStatus;
  isDraft?: boolean;
  link: string;
};

// @public (undocumented)
export type PullRequestOptions = {
  top: number;
  status: PullRequestStatus;
};

// @public (undocumented)
export enum PullRequestStatus {
  Abandoned = 2,
  Active = 1,
  All = 4,
  Completed = 3,
  NotSet = 0,
}

// @public (undocumented)
export enum PullRequestVoteStatus {
  // (undocumented)
  Approved = 10,
  // (undocumented)
  ApprovedWithSuggestions = 5,
  // (undocumented)
  NoVote = 0,
  // (undocumented)
  Rejected = -10,
  // (undocumented)
  WaitingForAuthor = -5,
}

<<<<<<< HEAD
// Warning: (ae-missing-release-tag) "Readme" is exported by the package, but it is missing a release tag (@alpha, @beta, @public, or @internal)
//
// @public (undocumented)
export interface Readme {
  // (undocumented)
  content: string;
  // (undocumented)
  url: string;
}

// Warning: (ae-missing-release-tag) "ReadmeConfig" is exported by the package, but it is missing a release tag (@alpha, @beta, @public, or @internal)
//
// @public (undocumented)
export interface ReadmeConfig {
  // (undocumented)
  project: string;
  // (undocumented)
  repo: string;
}

// Warning: (ae-missing-release-tag) "RepoBuild" is exported by the package, but it is missing a release tag (@alpha, @beta, @public, or @internal)
//
=======
>>>>>>> f1302ed2
// @public (undocumented)
export type RepoBuild = {
  id?: number;
  title: string;
  link?: string;
  status?: BuildStatus;
  result?: BuildResult;
  queueTime?: string;
  startTime?: string;
  finishTime?: string;
  source: string;
  uniqueName?: string;
};

// @public (undocumented)
export type RepoBuildOptions = {
  top?: number;
};

// @public (undocumented)
export interface Repository {
  // (undocumented)
  id?: string;
  // (undocumented)
  name?: string;
  // (undocumented)
  url?: string;
}

// @public (undocumented)
export interface Reviewer {
  // (undocumented)
  displayName?: string;
  // (undocumented)
  id?: string;
  // (undocumented)
  imageUrl?: string;
  // (undocumented)
  isContainer?: boolean;
  // (undocumented)
  isRequired?: boolean;
  // (undocumented)
  uniqueName?: string;
  // (undocumented)
  voteStatus: PullRequestVoteStatus;
}

// @public (undocumented)
export interface Team {
  // (undocumented)
  id?: string;
  // (undocumented)
  members?: string[];
  // (undocumented)
  name?: string;
  // (undocumented)
  projectId?: string;
  // (undocumented)
  projectName?: string;
}

// @public (undocumented)
export interface TeamMember {
  // (undocumented)
  displayName?: string;
  // (undocumented)
  id?: string;
  // (undocumented)
  memberOf?: string[];
  // (undocumented)
  uniqueName?: string;
}

// (No @packageDocumentation comment for this package)
```<|MERGE_RESOLUTION|>--- conflicted
+++ resolved
@@ -197,7 +197,6 @@
   WaitingForAuthor = -5,
 }
 
-<<<<<<< HEAD
 // Warning: (ae-missing-release-tag) "Readme" is exported by the package, but it is missing a release tag (@alpha, @beta, @public, or @internal)
 //
 // @public (undocumented)
@@ -220,8 +219,6 @@
 
 // Warning: (ae-missing-release-tag) "RepoBuild" is exported by the package, but it is missing a release tag (@alpha, @beta, @public, or @internal)
 //
-=======
->>>>>>> f1302ed2
 // @public (undocumented)
 export type RepoBuild = {
   id?: number;
