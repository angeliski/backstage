# @backstage/plugin-catalog-import

<<<<<<< HEAD
=======
## 0.12.12-next.0

### Patch Changes

- Updated dependencies
  - @backstage/plugin-catalog-react@1.16.1-next.0
  - @backstage/core-compat-api@0.4.1-next.0
  - @backstage/catalog-client@1.9.1
  - @backstage/catalog-model@1.7.3
  - @backstage/config@1.3.2
  - @backstage/core-components@0.17.0
  - @backstage/core-plugin-api@1.10.5
  - @backstage/errors@1.2.7
  - @backstage/frontend-plugin-api@0.10.0
  - @backstage/integration@1.16.2
  - @backstage/integration-react@1.2.5
  - @backstage/plugin-catalog-common@1.1.3

>>>>>>> 66ce8958
## 0.12.11

### Patch Changes

- Updated dependencies
  - @backstage/core-components@0.17.0
  - @backstage/core-plugin-api@1.10.5
  - @backstage/integration@1.16.2
  - @backstage/frontend-plugin-api@0.10.0
  - @backstage/plugin-catalog-react@1.16.0
  - @backstage/core-compat-api@0.4.0
  - @backstage/integration-react@1.2.5
  - @backstage/catalog-client@1.9.1
  - @backstage/catalog-model@1.7.3
  - @backstage/config@1.3.2
  - @backstage/errors@1.2.7
  - @backstage/plugin-catalog-common@1.1.3

## 0.12.11-next.2

### Patch Changes

- Updated dependencies
  - @backstage/frontend-plugin-api@0.10.0-next.2
  - @backstage/plugin-catalog-react@1.16.0-next.2
  - @backstage/core-compat-api@0.4.0-next.2
  - @backstage/core-components@0.16.5-next.1
  - @backstage/integration@1.16.2-next.0
  - @backstage/catalog-client@1.9.1
  - @backstage/catalog-model@1.7.3
  - @backstage/config@1.3.2
  - @backstage/core-plugin-api@1.10.4
  - @backstage/errors@1.2.7
  - @backstage/integration-react@1.2.5-next.0
  - @backstage/plugin-catalog-common@1.1.3

## 0.12.11-next.1

### Patch Changes

- Updated dependencies
  - @backstage/core-components@0.16.5-next.0
  - @backstage/plugin-catalog-react@1.16.0-next.1
  - @backstage/core-compat-api@0.3.7-next.1
  - @backstage/catalog-client@1.9.1
  - @backstage/catalog-model@1.7.3
  - @backstage/config@1.3.2
  - @backstage/core-plugin-api@1.10.4
  - @backstage/errors@1.2.7
  - @backstage/frontend-plugin-api@0.9.6-next.1
  - @backstage/integration@1.16.1
  - @backstage/integration-react@1.2.4
  - @backstage/plugin-catalog-common@1.1.3

## 0.12.11-next.0

### Patch Changes

- Updated dependencies
  - @backstage/plugin-catalog-react@1.16.0-next.0
  - @backstage/frontend-plugin-api@0.9.6-next.0
  - @backstage/core-compat-api@0.3.7-next.0
  - @backstage/integration-react@1.2.4

## 0.12.10

### Patch Changes

- 58ec9e7: Removed older versions of React packages as a preparatory step for upgrading to React 19. This commit does not introduce any functional changes, but removes dependencies on previous React versions, allowing for a cleaner upgrade path in subsequent commits.
- Updated dependencies
  - @backstage/core-components@0.16.4
  - @backstage/plugin-catalog-react@1.15.2
  - @backstage/frontend-plugin-api@0.9.5
  - @backstage/integration-react@1.2.4
  - @backstage/core-compat-api@0.3.6
  - @backstage/core-plugin-api@1.10.4
  - @backstage/catalog-client@1.9.1
  - @backstage/catalog-model@1.7.3
  - @backstage/config@1.3.2
  - @backstage/errors@1.2.7
  - @backstage/integration@1.16.1
  - @backstage/plugin-catalog-common@1.1.3

## 0.12.10-next.3

### Patch Changes

- Updated dependencies
  - @backstage/frontend-plugin-api@0.9.5-next.3
  - @backstage/core-compat-api@0.3.6-next.3
  - @backstage/catalog-client@1.9.1
  - @backstage/catalog-model@1.7.3
  - @backstage/config@1.3.2
  - @backstage/core-components@0.16.4-next.1
  - @backstage/core-plugin-api@1.10.4-next.0
  - @backstage/errors@1.2.7
  - @backstage/integration@1.16.1
  - @backstage/integration-react@1.2.4-next.0
  - @backstage/plugin-catalog-common@1.1.3
  - @backstage/plugin-catalog-react@1.15.2-next.3

## 0.12.10-next.2

### Patch Changes

- Updated dependencies
  - @backstage/core-components@0.16.4-next.1
  - @backstage/plugin-catalog-react@1.15.2-next.2
  - @backstage/catalog-client@1.9.1
  - @backstage/catalog-model@1.7.3
  - @backstage/config@1.3.2
  - @backstage/core-compat-api@0.3.6-next.2
  - @backstage/core-plugin-api@1.10.4-next.0
  - @backstage/errors@1.2.7
  - @backstage/frontend-plugin-api@0.9.5-next.2
  - @backstage/integration@1.16.1
  - @backstage/integration-react@1.2.4-next.0
  - @backstage/plugin-catalog-common@1.1.3

## 0.12.10-next.1

### Patch Changes

- 58ec9e7: Removed older versions of React packages as a preparatory step for upgrading to React 19. This commit does not introduce any functional changes, but removes dependencies on previous React versions, allowing for a cleaner upgrade path in subsequent commits.
- Updated dependencies
  - @backstage/core-components@0.16.4-next.0
  - @backstage/frontend-plugin-api@0.9.5-next.1
  - @backstage/integration-react@1.2.4-next.0
  - @backstage/core-compat-api@0.3.6-next.1
  - @backstage/core-plugin-api@1.10.4-next.0
  - @backstage/plugin-catalog-react@1.15.2-next.1
  - @backstage/catalog-client@1.9.1
  - @backstage/catalog-model@1.7.3
  - @backstage/config@1.3.2
  - @backstage/errors@1.2.7
  - @backstage/integration@1.16.1
  - @backstage/plugin-catalog-common@1.1.3

## 0.12.10-next.0

### Patch Changes

- Updated dependencies
  - @backstage/frontend-plugin-api@0.9.5-next.0
  - @backstage/catalog-client@1.9.1
  - @backstage/catalog-model@1.7.3
  - @backstage/config@1.3.2
  - @backstage/core-compat-api@0.3.6-next.0
  - @backstage/core-components@0.16.3
  - @backstage/core-plugin-api@1.10.3
  - @backstage/errors@1.2.7
  - @backstage/integration@1.16.1
  - @backstage/integration-react@1.2.3
  - @backstage/plugin-catalog-common@1.1.3
  - @backstage/plugin-catalog-react@1.15.2-next.0

## 0.12.9

### Patch Changes

- Updated dependencies
  - @backstage/plugin-catalog-react@1.15.1
  - @backstage/frontend-plugin-api@0.9.4
  - @backstage/core-plugin-api@1.10.3
  - @backstage/core-components@0.16.3
  - @backstage/integration@1.16.1
  - @backstage/catalog-client@1.9.1
  - @backstage/catalog-model@1.7.3
  - @backstage/config@1.3.2
  - @backstage/core-compat-api@0.3.5
  - @backstage/errors@1.2.7
  - @backstage/integration-react@1.2.3
  - @backstage/plugin-catalog-common@1.1.3

## 0.12.9-next.1

### Patch Changes

- Updated dependencies
  - @backstage/frontend-plugin-api@0.9.4-next.0
  - @backstage/core-plugin-api@1.10.3-next.0
  - @backstage/core-compat-api@0.3.5-next.0
  - @backstage/plugin-catalog-react@1.15.1-next.1
  - @backstage/core-components@0.16.3-next.0
  - @backstage/integration-react@1.2.3-next.0
  - @backstage/catalog-model@1.7.3-next.0
  - @backstage/config@1.3.2-next.0
  - @backstage/errors@1.2.7-next.0
  - @backstage/catalog-client@1.9.1-next.0
  - @backstage/plugin-catalog-common@1.1.3-next.0
  - @backstage/integration@1.16.1-next.0

## 0.12.9-next.0

### Patch Changes

- Updated dependencies
  - @backstage/plugin-catalog-react@1.15.1-next.0
  - @backstage/integration-react@1.2.2
  - @backstage/core-compat-api@0.3.4

## 0.12.8

### Patch Changes

- Updated dependencies
  - @backstage/plugin-catalog-react@1.15.0
  - @backstage/integration@1.16.0
  - @backstage/catalog-client@1.9.0
  - @backstage/core-compat-api@0.3.4
  - @backstage/frontend-plugin-api@0.9.3
  - @backstage/core-components@0.16.2
  - @backstage/errors@1.2.6
  - @backstage/catalog-model@1.7.2
  - @backstage/config@1.3.1
  - @backstage/core-plugin-api@1.10.2
  - @backstage/integration-react@1.2.2
  - @backstage/plugin-catalog-common@1.1.2

## 0.12.8-next.2

### Patch Changes

- Updated dependencies
  - @backstage/core-compat-api@0.3.4-next.2
  - @backstage/plugin-catalog-react@1.14.3-next.2
  - @backstage/errors@1.2.6-next.0
  - @backstage/catalog-client@1.9.0-next.2
  - @backstage/catalog-model@1.7.2-next.0
  - @backstage/config@1.3.1-next.0
  - @backstage/core-components@0.16.2-next.2
  - @backstage/core-plugin-api@1.10.2-next.0
  - @backstage/frontend-plugin-api@0.9.3-next.2
  - @backstage/integration@1.16.0-next.1
  - @backstage/integration-react@1.2.2-next.1
  - @backstage/plugin-catalog-common@1.1.2-next.0

## 0.12.8-next.1

### Patch Changes

- Updated dependencies
  - @backstage/plugin-catalog-react@1.14.3-next.1
  - @backstage/catalog-client@1.9.0-next.1
  - @backstage/core-components@0.16.2-next.1
  - @backstage/catalog-model@1.7.1
  - @backstage/config@1.3.0
  - @backstage/core-compat-api@0.3.4-next.1
  - @backstage/core-plugin-api@1.10.1
  - @backstage/errors@1.2.5
  - @backstage/frontend-plugin-api@0.9.3-next.1
  - @backstage/integration@1.16.0-next.0
  - @backstage/integration-react@1.2.2-next.0
  - @backstage/plugin-catalog-common@1.1.1

## 0.12.8-next.0

### Patch Changes

- Updated dependencies
  - @backstage/integration@1.16.0-next.0
  - @backstage/plugin-catalog-react@1.14.3-next.0
  - @backstage/frontend-plugin-api@0.9.3-next.0
  - @backstage/catalog-client@1.8.1-next.0
  - @backstage/catalog-model@1.7.1
  - @backstage/config@1.3.0
  - @backstage/core-compat-api@0.3.4-next.0
  - @backstage/core-components@0.16.2-next.0
  - @backstage/core-plugin-api@1.10.1
  - @backstage/errors@1.2.5
  - @backstage/integration-react@1.2.2-next.0
  - @backstage/plugin-catalog-common@1.1.1

## 0.12.6

### Patch Changes

- ea5b7f3: Fixed parsing of catalog-info.yaml when creating a PR to register a repository if the file contains more than one document
- Updated dependencies
  - @backstage/catalog-client@1.8.0
  - @backstage/config@1.3.0
  - @backstage/plugin-catalog-react@1.14.1
  - @backstage/core-components@0.16.0
  - @backstage/catalog-model@1.7.1
  - @backstage/core-compat-api@0.3.2
  - @backstage/core-plugin-api@1.10.1
  - @backstage/errors@1.2.5
  - @backstage/frontend-plugin-api@0.9.1
  - @backstage/integration@1.15.2
  - @backstage/integration-react@1.2.1
  - @backstage/plugin-catalog-common@1.1.1

## 0.12.6-next.3

### Patch Changes

- Updated dependencies
  - @backstage/core-components@0.16.0-next.2
  - @backstage/plugin-catalog-react@1.14.1-next.3
  - @backstage/core-compat-api@0.3.2-next.2
  - @backstage/catalog-client@1.8.0-next.1
  - @backstage/catalog-model@1.7.0
  - @backstage/config@1.2.0
  - @backstage/core-plugin-api@1.10.0
  - @backstage/errors@1.2.4
  - @backstage/frontend-plugin-api@0.9.1-next.2
  - @backstage/integration@1.15.1
  - @backstage/integration-react@1.2.0
  - @backstage/plugin-catalog-common@1.1.0

## 0.12.6-next.2

### Patch Changes

- ea5b7f3: Fixed parsing of catalog-info.yaml when creating a PR to register a repository if the file contains more than one document
- Updated dependencies
  - @backstage/catalog-client@1.8.0-next.1
  - @backstage/plugin-catalog-react@1.14.1-next.2
  - @backstage/catalog-model@1.7.0
  - @backstage/config@1.2.0
  - @backstage/core-compat-api@0.3.2-next.1
  - @backstage/core-components@0.16.0-next.1
  - @backstage/core-plugin-api@1.10.0
  - @backstage/errors@1.2.4
  - @backstage/frontend-plugin-api@0.9.1-next.1
  - @backstage/integration@1.15.1
  - @backstage/integration-react@1.2.0
  - @backstage/plugin-catalog-common@1.1.0

## 0.12.6-next.1

### Patch Changes

- Updated dependencies
  - @backstage/catalog-client@1.8.0-next.0
  - @backstage/catalog-model@1.7.0
  - @backstage/config@1.2.0
  - @backstage/core-compat-api@0.3.2-next.1
  - @backstage/core-components@0.16.0-next.1
  - @backstage/core-plugin-api@1.10.0
  - @backstage/errors@1.2.4
  - @backstage/frontend-plugin-api@0.9.1-next.1
  - @backstage/integration@1.15.1
  - @backstage/integration-react@1.2.0
  - @backstage/plugin-catalog-common@1.1.0
  - @backstage/plugin-catalog-react@1.14.1-next.1

## 0.12.6-next.0

### Patch Changes

- Updated dependencies
  - @backstage/core-components@0.16.0-next.0
  - @backstage/catalog-client@1.8.0-next.0
  - @backstage/catalog-model@1.7.0
  - @backstage/config@1.2.0
  - @backstage/core-compat-api@0.3.2-next.0
  - @backstage/core-plugin-api@1.10.0
  - @backstage/errors@1.2.4
  - @backstage/frontend-plugin-api@0.9.1-next.0
  - @backstage/integration@1.15.1
  - @backstage/integration-react@1.2.0
  - @backstage/plugin-catalog-common@1.1.0
  - @backstage/plugin-catalog-react@1.14.1-next.0

## 0.12.5

### Patch Changes

- e969dc7: Move `@types/react` to a peer dependency.
- 720a2f9: Updated dependency `git-url-parse` to `^15.0.0`.
- Updated dependencies
  - @backstage/core-components@0.15.1
  - @backstage/frontend-plugin-api@0.9.0
  - @backstage/integration-react@1.2.0
  - @backstage/core-compat-api@0.3.1
  - @backstage/core-plugin-api@1.10.0
  - @backstage/plugin-catalog-react@1.14.0
  - @backstage/integration@1.15.1
  - @backstage/catalog-client@1.7.1
  - @backstage/catalog-model@1.7.0
  - @backstage/config@1.2.0
  - @backstage/errors@1.2.4
  - @backstage/plugin-catalog-common@1.1.0

## 0.12.5-next.2

### Patch Changes

- 720a2f9: Updated dependency `git-url-parse` to `^15.0.0`.
- Updated dependencies
  - @backstage/plugin-catalog-react@1.14.0-next.2
  - @backstage/integration@1.15.1-next.1
  - @backstage/catalog-client@1.7.1-next.0
  - @backstage/catalog-model@1.7.0
  - @backstage/config@1.2.0
  - @backstage/core-compat-api@0.3.1-next.2
  - @backstage/core-components@0.15.1-next.2
  - @backstage/core-plugin-api@1.10.0-next.1
  - @backstage/errors@1.2.4
  - @backstage/frontend-plugin-api@0.9.0-next.2
  - @backstage/integration-react@1.2.0-next.2
  - @backstage/plugin-catalog-common@1.1.0

## 0.12.5-next.1

### Patch Changes

- e969dc7: Move `@types/react` to a peer dependency.
- Updated dependencies
  - @backstage/core-components@0.15.1-next.1
  - @backstage/frontend-plugin-api@0.9.0-next.1
  - @backstage/integration-react@1.2.0-next.1
  - @backstage/core-compat-api@0.3.1-next.1
  - @backstage/core-plugin-api@1.10.0-next.1
  - @backstage/plugin-catalog-react@1.14.0-next.1
  - @backstage/integration@1.15.1-next.0
  - @backstage/catalog-client@1.7.0
  - @backstage/catalog-model@1.7.0
  - @backstage/config@1.2.0
  - @backstage/errors@1.2.4
  - @backstage/plugin-catalog-common@1.1.0

## 0.12.4-next.0

### Patch Changes

- Updated dependencies
  - @backstage/frontend-plugin-api@0.9.0-next.0
  - @backstage/core-compat-api@0.3.1-next.0
  - @backstage/core-components@0.15.1-next.0
  - @backstage/core-plugin-api@1.10.0-next.0
  - @backstage/plugin-catalog-react@1.13.1-next.0
  - @backstage/catalog-client@1.7.0
  - @backstage/catalog-model@1.7.0
  - @backstage/config@1.2.0
  - @backstage/errors@1.2.4
  - @backstage/integration@1.15.0
  - @backstage/integration-react@1.1.32-next.0
  - @backstage/plugin-catalog-common@1.1.0

## 0.12.3

### Patch Changes

- fec8b57: Updated exports to use the new type parameters for extensions and extension blueprints.
- f3c90da: Support button title should be contained in a single menu item
- 836127c: Updated dependency `@testing-library/react` to `^16.0.0`.
- Updated dependencies
  - @backstage/core-components@0.15.0
  - @backstage/plugin-catalog-react@1.13.0
  - @backstage/frontend-plugin-api@0.8.0
  - @backstage/core-compat-api@0.3.0
  - @backstage/integration-react@1.1.31
  - @backstage/catalog-model@1.7.0
  - @backstage/catalog-client@1.7.0
  - @backstage/plugin-catalog-common@1.1.0
  - @backstage/integration@1.15.0
  - @backstage/core-plugin-api@1.9.4
  - @backstage/config@1.2.0
  - @backstage/errors@1.2.4

## 0.12.3-next.2

### Patch Changes

- f3c90da: Support button title should be contained in a single menu item
- 836127c: Updated dependency `@testing-library/react` to `^16.0.0`.
- Updated dependencies
  - @backstage/core-components@0.14.11-next.1
  - @backstage/plugin-catalog-react@1.13.0-next.2
  - @backstage/integration-react@1.1.31-next.0
  - @backstage/catalog-client@1.7.0-next.1
  - @backstage/integration@1.15.0-next.0
  - @backstage/core-compat-api@0.3.0-next.2
  - @backstage/core-plugin-api@1.9.4-next.0
  - @backstage/frontend-plugin-api@0.8.0-next.2
  - @backstage/catalog-model@1.6.0
  - @backstage/config@1.2.0
  - @backstage/errors@1.2.4
  - @backstage/plugin-catalog-common@1.0.26

## 0.12.3-next.1

### Patch Changes

- Updated dependencies
  - @backstage/frontend-plugin-api@0.8.0-next.1
  - @backstage/core-compat-api@0.3.0-next.1
  - @backstage/catalog-client@1.6.7-next.0
  - @backstage/core-components@0.14.11-next.0
  - @backstage/plugin-catalog-react@1.12.4-next.1
  - @backstage/catalog-model@1.6.0
  - @backstage/config@1.2.0
  - @backstage/core-plugin-api@1.9.3
  - @backstage/errors@1.2.4
  - @backstage/integration@1.14.0
  - @backstage/integration-react@1.1.30
  - @backstage/plugin-catalog-common@1.0.26

## 0.12.3-next.0

### Patch Changes

- fec8b57: Updated exports to use the new type parameters for extensions and extension blueprints.
- Updated dependencies
  - @backstage/frontend-plugin-api@0.8.0-next.0
  - @backstage/core-compat-api@0.2.9-next.0
  - @backstage/plugin-catalog-react@1.12.4-next.0
  - @backstage/catalog-client@1.6.6
  - @backstage/catalog-model@1.6.0
  - @backstage/config@1.2.0
  - @backstage/core-components@0.14.10
  - @backstage/core-plugin-api@1.9.3
  - @backstage/errors@1.2.4
  - @backstage/integration@1.14.0
  - @backstage/integration-react@1.1.30
  - @backstage/plugin-catalog-common@1.0.26

## 0.12.2

### Patch Changes

- c7603e8: Deprecate the old pattern of `create*Extension`, and replace it with the equivalent Blueprint implementation instead
- Updated dependencies
  - @backstage/frontend-plugin-api@0.7.0
  - @backstage/plugin-catalog-react@1.12.3
  - @backstage/core-components@0.14.10
  - @backstage/core-compat-api@0.2.8
  - @backstage/integration@1.14.0
  - @backstage/catalog-model@1.6.0
  - @backstage/catalog-client@1.6.6
  - @backstage/config@1.2.0
  - @backstage/core-plugin-api@1.9.3
  - @backstage/errors@1.2.4
  - @backstage/integration-react@1.1.30
  - @backstage/plugin-catalog-common@1.0.26

## 0.12.2-next.3

### Patch Changes

- Updated dependencies
  - @backstage/frontend-plugin-api@0.7.0-next.3
  - @backstage/catalog-model@1.6.0-next.0
  - @backstage/core-compat-api@0.2.8-next.3
  - @backstage/plugin-catalog-react@1.12.3-next.3
  - @backstage/catalog-client@1.6.6-next.0
  - @backstage/config@1.2.0
  - @backstage/core-components@0.14.10-next.0
  - @backstage/core-plugin-api@1.9.3
  - @backstage/errors@1.2.4
  - @backstage/integration@1.14.0-next.0
  - @backstage/integration-react@1.1.30-next.0
  - @backstage/plugin-catalog-common@1.0.26-next.2

## 0.12.2-next.2

### Patch Changes

- Updated dependencies
  - @backstage/frontend-plugin-api@0.7.0-next.2
  - @backstage/core-compat-api@0.2.8-next.2
  - @backstage/plugin-catalog-react@1.12.3-next.2
  - @backstage/plugin-catalog-common@1.0.26-next.1
  - @backstage/integration@1.14.0-next.0
  - @backstage/catalog-client@1.6.5
  - @backstage/catalog-model@1.5.0
  - @backstage/config@1.2.0
  - @backstage/core-components@0.14.10-next.0
  - @backstage/core-plugin-api@1.9.3
  - @backstage/errors@1.2.4
  - @backstage/integration-react@1.1.30-next.0

## 0.12.2-next.1

### Patch Changes

- Updated dependencies
  - @backstage/plugin-catalog-react@1.12.3-next.1
  - @backstage/frontend-plugin-api@0.6.8-next.1
  - @backstage/core-compat-api@0.2.8-next.1
  - @backstage/integration@1.14.0-next.0
  - @backstage/plugin-catalog-common@1.0.26-next.0
  - @backstage/catalog-client@1.6.5
  - @backstage/catalog-model@1.5.0
  - @backstage/config@1.2.0
  - @backstage/core-components@0.14.10-next.0
  - @backstage/core-plugin-api@1.9.3
  - @backstage/errors@1.2.4
  - @backstage/integration-react@1.1.30-next.0

## 0.12.2-next.0

### Patch Changes

- Updated dependencies
  - @backstage/frontend-plugin-api@0.6.8-next.0
  - @backstage/plugin-catalog-react@1.12.3-next.0
  - @backstage/core-components@0.14.10-next.0
  - @backstage/integration@1.14.0-next.0
  - @backstage/catalog-client@1.6.5
  - @backstage/catalog-model@1.5.0
  - @backstage/config@1.2.0
  - @backstage/core-compat-api@0.2.8-next.0
  - @backstage/core-plugin-api@1.9.3
  - @backstage/errors@1.2.4
  - @backstage/integration-react@1.1.30-next.0
  - @backstage/plugin-catalog-common@1.0.25

## 0.12.1

### Patch Changes

- Updated dependencies
  - @backstage/core-components@0.14.9
  - @backstage/integration@1.13.0
  - @backstage/plugin-catalog-react@1.12.2
  - @backstage/plugin-catalog-common@1.0.25
  - @backstage/frontend-plugin-api@0.6.7
  - @backstage/integration-react@1.1.29
  - @backstage/catalog-client@1.6.5
  - @backstage/catalog-model@1.5.0
  - @backstage/config@1.2.0
  - @backstage/core-compat-api@0.2.7
  - @backstage/core-plugin-api@1.9.3
  - @backstage/errors@1.2.4

## 0.12.1-next.2

### Patch Changes

- Updated dependencies
  - @backstage/core-components@0.14.9-next.1
  - @backstage/frontend-plugin-api@0.6.7-next.1
  - @backstage/integration-react@1.1.29-next.0
  - @backstage/plugin-catalog-react@1.12.2-next.2
  - @backstage/core-compat-api@0.2.7-next.1

## 0.12.1-next.1

### Patch Changes

- Updated dependencies
  - @backstage/plugin-catalog-react@1.12.2-next.1
  - @backstage/core-compat-api@0.2.7-next.0
  - @backstage/core-components@0.14.9-next.0
  - @backstage/core-plugin-api@1.9.3
  - @backstage/catalog-client@1.6.5
  - @backstage/catalog-model@1.5.0
  - @backstage/config@1.2.0
  - @backstage/errors@1.2.4
  - @backstage/frontend-plugin-api@0.6.7-next.0
  - @backstage/integration@1.13.0-next.0
  - @backstage/integration-react@1.1.29-next.0
  - @backstage/plugin-catalog-common@1.0.24

## 0.12.1-next.0

### Patch Changes

- Updated dependencies
  - @backstage/core-components@0.14.9-next.0
  - @backstage/integration@1.13.0-next.0
  - @backstage/plugin-catalog-react@1.12.2-next.0
  - @backstage/frontend-plugin-api@0.6.7-next.0
  - @backstage/integration-react@1.1.29-next.0
  - @backstage/core-compat-api@0.2.7-next.0
  - @backstage/core-plugin-api@1.9.3
  - @backstage/catalog-client@1.6.5
  - @backstage/catalog-model@1.5.0
  - @backstage/config@1.2.0
  - @backstage/errors@1.2.4
  - @backstage/plugin-catalog-common@1.0.24

## 0.12.0

### Minor Changes

- 4f92394: Migrate from identityApi to fetchApi in frontend plugins.

### Patch Changes

- d44a20a: Added additional plugin metadata to `package.json`.
- 3daad61: Integrated Azure DevOps as a catalog import source. This enables Backstage to create Pull Requests to Azure DevOps repositories as it does with GitHub repositories
- Updated dependencies
  - @backstage/core-components@0.14.8
  - @backstage/core-compat-api@0.2.6
  - @backstage/integration@1.12.0
  - @backstage/core-plugin-api@1.9.3
  - @backstage/plugin-catalog-common@1.0.24
  - @backstage/plugin-catalog-react@1.12.1
  - @backstage/integration-react@1.1.28
  - @backstage/frontend-plugin-api@0.6.6
  - @backstage/catalog-client@1.6.5
  - @backstage/catalog-model@1.5.0
  - @backstage/config@1.2.0
  - @backstage/errors@1.2.4

## 0.12.0-next.3

### Patch Changes

- d44a20a: Added additional plugin metadata to `package.json`.
- Updated dependencies
  - @backstage/core-components@0.14.8-next.2
  - @backstage/integration@1.12.0-next.1
  - @backstage/plugin-catalog-common@1.0.24-next.0
  - @backstage/plugin-catalog-react@1.12.1-next.2
  - @backstage/integration-react@1.1.28-next.1
  - @backstage/frontend-plugin-api@0.6.6-next.2
  - @backstage/core-compat-api@0.2.6-next.2
  - @backstage/catalog-client@1.6.5
  - @backstage/catalog-model@1.5.0
  - @backstage/config@1.2.0
  - @backstage/core-plugin-api@1.9.3-next.0
  - @backstage/errors@1.2.4

## 0.12.0-next.2

### Patch Changes

- Updated dependencies
  - @backstage/core-components@0.14.8-next.1
  - @backstage/core-compat-api@0.2.6-next.1
  - @backstage/core-plugin-api@1.9.3-next.0
  - @backstage/integration@1.12.0-next.0
  - @backstage/frontend-plugin-api@0.6.6-next.1
  - @backstage/integration-react@1.1.28-next.0
  - @backstage/plugin-catalog-react@1.12.1-next.1
  - @backstage/catalog-client@1.6.5
  - @backstage/catalog-model@1.5.0
  - @backstage/config@1.2.0
  - @backstage/errors@1.2.4
  - @backstage/plugin-catalog-common@1.0.23

## 0.12.0-next.1

### Minor Changes

- 4f92394: Migrate from identityApi to fetchApi in frontend plugins.

### Patch Changes

- Updated dependencies
  - @backstage/plugin-catalog-react@1.12.1-next.0

## 0.11.1-next.0

### Patch Changes

- Updated dependencies
  - @backstage/core-components@0.14.8-next.0
  - @backstage/catalog-client@1.6.5
  - @backstage/catalog-model@1.5.0
  - @backstage/config@1.2.0
  - @backstage/core-compat-api@0.2.6-next.0
  - @backstage/core-plugin-api@1.9.2
  - @backstage/errors@1.2.4
  - @backstage/frontend-plugin-api@0.6.6-next.0
  - @backstage/integration@1.11.0
  - @backstage/integration-react@1.1.27
  - @backstage/plugin-catalog-common@1.0.23
  - @backstage/plugin-catalog-react@1.12.1-next.0

## 0.11.0

### Minor Changes

- e1174b0: `EntityListComponent` uses `entityPresentationApi` instead of `humanizeEntityRef` to display Entity

### Patch Changes

- Updated dependencies
  - @backstage/core-compat-api@0.2.5
  - @backstage/core-components@0.14.7
  - @backstage/catalog-model@1.5.0
  - @backstage/plugin-catalog-react@1.12.0
  - @backstage/integration@1.11.0
  - @backstage/catalog-client@1.6.5
  - @backstage/frontend-plugin-api@0.6.5
  - @backstage/integration-react@1.1.27
  - @backstage/plugin-catalog-common@1.0.23

## 0.10.11-next.2

### Patch Changes

- Updated dependencies
  - @backstage/plugin-catalog-react@1.12.0-next.2
  - @backstage/core-components@0.14.7-next.2
  - @backstage/integration@1.11.0-next.0
  - @backstage/core-compat-api@0.2.5-next.1
  - @backstage/frontend-plugin-api@0.6.5-next.1
  - @backstage/integration-react@1.1.27-next.0

## 0.10.11-next.1

### Patch Changes

- Updated dependencies
  - @backstage/core-components@0.14.6-next.1
  - @backstage/plugin-catalog-react@1.11.4-next.1
  - @backstage/frontend-plugin-api@0.6.5-next.1
  - @backstage/integration-react@1.1.26
  - @backstage/core-compat-api@0.2.5-next.1

## 0.10.11-next.0

### Patch Changes

- Updated dependencies
  - @backstage/core-compat-api@0.2.5-next.0
  - @backstage/catalog-model@1.5.0-next.0
  - @backstage/core-components@0.14.5-next.0
  - @backstage/catalog-client@1.6.5-next.0
  - @backstage/plugin-catalog-common@1.0.23-next.0
  - @backstage/plugin-catalog-react@1.11.4-next.0
  - @backstage/config@1.2.0
  - @backstage/core-plugin-api@1.9.2
  - @backstage/errors@1.2.4
  - @backstage/frontend-plugin-api@0.6.5-next.0
  - @backstage/integration@1.10.0
  - @backstage/integration-react@1.1.26

## 0.10.10

### Patch Changes

- abfbcfc: Updated dependency `@testing-library/react` to `^15.0.0`.
- cb1e3b0: Updated dependency `@testing-library/dom` to `^10.0.0`.
- Updated dependencies
  - @backstage/plugin-catalog-react@1.11.3
  - @backstage/core-compat-api@0.2.4
  - @backstage/core-components@0.14.4
  - @backstage/core-plugin-api@1.9.2
  - @backstage/frontend-plugin-api@0.6.4
  - @backstage/integration-react@1.1.26
  - @backstage/catalog-client@1.6.4
  - @backstage/integration@1.10.0
  - @backstage/catalog-model@1.4.5
  - @backstage/config@1.2.0
  - @backstage/errors@1.2.4
  - @backstage/plugin-catalog-common@1.0.22

## 0.10.10-next.1

### Patch Changes

- Updated dependencies
  - @backstage/catalog-client@1.6.4-next.0
  - @backstage/frontend-plugin-api@0.6.4-next.1
  - @backstage/core-compat-api@0.2.4-next.1
  - @backstage/catalog-model@1.4.5
  - @backstage/config@1.2.0
  - @backstage/core-components@0.14.4-next.0
  - @backstage/core-plugin-api@1.9.1
  - @backstage/errors@1.2.4
  - @backstage/integration@1.10.0-next.0
  - @backstage/integration-react@1.1.26-next.0
  - @backstage/plugin-catalog-common@1.0.22
  - @backstage/plugin-catalog-react@1.11.3-next.1

## 0.10.10-next.0

### Patch Changes

- Updated dependencies
  - @backstage/integration@1.10.0-next.0
  - @backstage/core-components@0.14.4-next.0
  - @backstage/catalog-client@1.6.3
  - @backstage/catalog-model@1.4.5
  - @backstage/config@1.2.0
  - @backstage/core-compat-api@0.2.4-next.0
  - @backstage/core-plugin-api@1.9.1
  - @backstage/errors@1.2.4
  - @backstage/frontend-plugin-api@0.6.4-next.0
  - @backstage/integration-react@1.1.26-next.0
  - @backstage/plugin-catalog-common@1.0.22
  - @backstage/plugin-catalog-react@1.11.3-next.0

## 0.10.9

### Patch Changes

- e8f026a: Use ESM exports of react-use library
- Updated dependencies
  - @backstage/catalog-client@1.6.3
  - @backstage/core-components@0.14.3
  - @backstage/plugin-catalog-react@1.11.2
  - @backstage/frontend-plugin-api@0.6.3
  - @backstage/integration-react@1.1.25
  - @backstage/core-compat-api@0.2.3
  - @backstage/core-plugin-api@1.9.1
  - @backstage/catalog-model@1.4.5
  - @backstage/config@1.2.0
  - @backstage/errors@1.2.4
  - @backstage/integration@1.9.1
  - @backstage/plugin-catalog-common@1.0.22

## 0.10.8

### Patch Changes

- e8f026a: Use ESM exports of react-use library
- Updated dependencies
  - @backstage/catalog-client@1.6.2
  - @backstage/core-components@0.14.2
  - @backstage/plugin-catalog-react@1.11.1
  - @backstage/frontend-plugin-api@0.6.2
  - @backstage/integration-react@1.1.25
  - @backstage/core-compat-api@0.2.2
  - @backstage/core-plugin-api@1.9.1
  - @backstage/catalog-model@1.4.5
  - @backstage/config@1.2.0
  - @backstage/errors@1.2.4
  - @backstage/integration@1.9.1
  - @backstage/plugin-catalog-common@1.0.22

## 0.10.7

### Patch Changes

- b91a8d2: Added the `no-top-level-material-ui-4-imports` ESLint rule to aid with the migration to Material UI v5
- 75f686b: Fixed an issue generating a wrong entity link at the end of the import process
- adc0414: fix related to component name not adhering to kubernetes valid object name.
- Updated dependencies
  - @backstage/integration@1.9.1
  - @backstage/config@1.2.0
  - @backstage/core-components@0.14.1
  - @backstage/errors@1.2.4
  - @backstage/integration-react@1.1.25
  - @backstage/plugin-catalog-react@1.11.0
  - @backstage/catalog-client@1.6.1
  - @backstage/catalog-model@1.4.5
  - @backstage/core-compat-api@0.2.1
  - @backstage/core-plugin-api@1.9.1
  - @backstage/frontend-plugin-api@0.6.1
  - @backstage/plugin-catalog-common@1.0.22

## 0.10.7-next.2

### Patch Changes

- adc0414: fix related to component name not adhering to kubernetes valid object name.
- Updated dependencies
  - @backstage/integration@1.9.1-next.2
  - @backstage/core-components@0.14.1-next.2
  - @backstage/plugin-catalog-react@1.11.0-next.2
  - @backstage/catalog-client@1.6.1-next.1
  - @backstage/integration-react@1.1.25-next.2
  - @backstage/frontend-plugin-api@0.6.1-next.2
  - @backstage/core-compat-api@0.2.1-next.2
  - @backstage/catalog-model@1.4.5-next.0
  - @backstage/config@1.2.0-next.1
  - @backstage/core-plugin-api@1.9.1-next.1
  - @backstage/errors@1.2.4-next.0
  - @backstage/plugin-catalog-common@1.0.22-next.1

## 0.10.7-next.1

### Patch Changes

- Updated dependencies
  - @backstage/config@1.2.0-next.1
  - @backstage/core-components@0.14.1-next.1
  - @backstage/plugin-catalog-react@1.10.1-next.1
  - @backstage/core-plugin-api@1.9.1-next.1
  - @backstage/integration@1.9.1-next.1
  - @backstage/integration-react@1.1.25-next.1
  - @backstage/frontend-plugin-api@0.6.1-next.1
  - @backstage/catalog-client@1.6.1-next.0
  - @backstage/catalog-model@1.4.5-next.0
  - @backstage/core-compat-api@0.2.1-next.1
  - @backstage/errors@1.2.4-next.0
  - @backstage/plugin-catalog-common@1.0.22-next.1

## 0.10.7-next.0

### Patch Changes

- 75f686b: Fixed an issue generating a wrong entity link at the end of the import process
- Updated dependencies
  - @backstage/errors@1.2.4-next.0
  - @backstage/core-components@0.14.1-next.0
  - @backstage/integration-react@1.1.25-next.0
  - @backstage/plugin-catalog-react@1.10.1-next.0
  - @backstage/catalog-client@1.6.1-next.0
  - @backstage/catalog-model@1.4.5-next.0
  - @backstage/config@1.1.2-next.0
  - @backstage/core-plugin-api@1.9.1-next.0
  - @backstage/integration@1.9.1-next.0
  - @backstage/frontend-plugin-api@0.6.1-next.0
  - @backstage/core-compat-api@0.2.1-next.0
  - @backstage/plugin-catalog-common@1.0.22-next.0

## 0.10.6

### Patch Changes

- 916da47: Change default icon for unknown entities to nothing instead of the help icon.
- 9aac2b0: Use `--cwd` as the first `yarn` argument
- 8fe56a8: Widen `@types/react` dependency range to include version 18.
- 1cae748: Updated dependency `git-url-parse` to `^14.0.0`.
- Updated dependencies
  - @backstage/frontend-plugin-api@0.6.0
  - @backstage/core-compat-api@0.2.0
  - @backstage/plugin-catalog-react@1.10.0
  - @backstage/core-components@0.14.0
  - @backstage/catalog-model@1.4.4
  - @backstage/integration@1.9.0
  - @backstage/core-plugin-api@1.9.0
  - @backstage/catalog-client@1.6.0
  - @backstage/config@1.1.1
  - @backstage/errors@1.2.3
  - @backstage/integration-react@1.1.24
  - @backstage/plugin-catalog-common@1.0.21

## 0.10.6-next.3

### Patch Changes

- 1cae748: Updated dependency `git-url-parse` to `^14.0.0`.
- Updated dependencies
  - @backstage/integration@1.9.0-next.1
  - @backstage/core-components@0.14.0-next.2
  - @backstage/plugin-catalog-react@1.10.0-next.3
  - @backstage/catalog-client@1.6.0-next.1
  - @backstage/catalog-model@1.4.4-next.0
  - @backstage/config@1.1.1
  - @backstage/core-compat-api@0.2.0-next.3
  - @backstage/core-plugin-api@1.9.0-next.1
  - @backstage/errors@1.2.3
  - @backstage/frontend-plugin-api@0.6.0-next.3
  - @backstage/integration-react@1.1.24-next.2
  - @backstage/plugin-catalog-common@1.0.21-next.0

## 0.10.6-next.2

### Patch Changes

- 9aac2b0: Use `--cwd` as the first `yarn` argument
- 8fe56a8: Widen `@types/react` dependency range to include version 18.
- Updated dependencies
  - @backstage/core-components@0.14.0-next.1
  - @backstage/core-plugin-api@1.9.0-next.1
  - @backstage/frontend-plugin-api@0.6.0-next.2
  - @backstage/plugin-catalog-react@1.10.0-next.2
  - @backstage/integration-react@1.1.24-next.1
  - @backstage/core-compat-api@0.2.0-next.2
  - @backstage/config@1.1.1
  - @backstage/catalog-client@1.6.0-next.1
  - @backstage/catalog-model@1.4.4-next.0
  - @backstage/errors@1.2.3
  - @backstage/integration@1.9.0-next.0
  - @backstage/plugin-catalog-common@1.0.21-next.0

## 0.10.6-next.1

### Patch Changes

- Updated dependencies
  - @backstage/frontend-plugin-api@0.6.0-next.1
  - @backstage/core-compat-api@0.2.0-next.1
  - @backstage/core-components@0.14.0-next.0
  - @backstage/catalog-model@1.4.4-next.0
  - @backstage/catalog-client@1.6.0-next.1
  - @backstage/core-plugin-api@1.8.3-next.0
  - @backstage/integration@1.9.0-next.0
  - @backstage/plugin-catalog-react@1.9.4-next.1
  - @backstage/integration-react@1.1.24-next.0
  - @backstage/config@1.1.1
  - @backstage/errors@1.2.3
  - @backstage/plugin-catalog-common@1.0.21-next.0

## 0.10.6-next.0

### Patch Changes

- 916da47: Change default icon for unknown entities to nothing instead of the help icon.
- Updated dependencies
  - @backstage/core-compat-api@0.1.2-next.0
  - @backstage/plugin-catalog-react@1.9.4-next.0
  - @backstage/frontend-plugin-api@0.5.1-next.0
  - @backstage/catalog-client@1.6.0-next.0
  - @backstage/core-components@0.13.10
  - @backstage/catalog-model@1.4.3
  - @backstage/config@1.1.1
  - @backstage/core-plugin-api@1.8.2
  - @backstage/errors@1.2.3
  - @backstage/integration@1.8.0
  - @backstage/integration-react@1.1.23
  - @backstage/plugin-catalog-common@1.0.20

## 0.10.5

### Patch Changes

- Updated dependencies
  - @backstage/core-compat-api@0.1.1
  - @backstage/frontend-plugin-api@0.5.0
  - @backstage/core-components@0.13.10
  - @backstage/core-plugin-api@1.8.2
  - @backstage/catalog-client@1.5.2
  - @backstage/plugin-catalog-react@1.9.3
  - @backstage/integration-react@1.1.23
  - @backstage/catalog-model@1.4.3
  - @backstage/config@1.1.1
  - @backstage/errors@1.2.3
  - @backstage/integration@1.8.0
  - @backstage/plugin-catalog-common@1.0.20

## 0.10.5-next.2

### Patch Changes

- Updated dependencies
  - @backstage/core-compat-api@0.1.1-next.2
  - @backstage/frontend-plugin-api@0.4.1-next.2
  - @backstage/plugin-catalog-react@1.9.3-next.2
  - @backstage/integration-react@1.1.23-next.0

## 0.10.5-next.1

### Patch Changes

- Updated dependencies
  - @backstage/core-plugin-api@1.8.2-next.0
  - @backstage/core-components@0.13.10-next.1
  - @backstage/core-compat-api@0.1.1-next.1
  - @backstage/frontend-plugin-api@0.4.1-next.1
  - @backstage/integration-react@1.1.23-next.0
  - @backstage/plugin-catalog-react@1.9.3-next.1
  - @backstage/integration@1.8.0
  - @backstage/config@1.1.1
  - @backstage/catalog-client@1.5.2-next.0
  - @backstage/catalog-model@1.4.3
  - @backstage/errors@1.2.3
  - @backstage/plugin-catalog-common@1.0.19

## 0.10.5-next.0

### Patch Changes

- Updated dependencies
  - @backstage/core-components@0.13.10-next.0
  - @backstage/catalog-client@1.5.2-next.0
  - @backstage/frontend-plugin-api@0.4.1-next.0
  - @backstage/plugin-catalog-react@1.9.3-next.0
  - @backstage/integration-react@1.1.22
  - @backstage/catalog-model@1.4.3
  - @backstage/config@1.1.1
  - @backstage/core-compat-api@0.1.1-next.0
  - @backstage/core-plugin-api@1.8.1
  - @backstage/errors@1.2.3
  - @backstage/integration@1.8.0
  - @backstage/plugin-catalog-common@1.0.19

## 0.10.4

### Patch Changes

- 03d0b6d: The `convertLegacyRouteRef` utility used by the alpha exports is now imported from `@backstage/core-compat-api`.
- a1227cc: Wrap `/alpha` export extension elements in backwards compatibility wrapper.
- 5814122: Updated `/alpha` exports to fit new naming patterns.
- 36c94b8: Refactor of the alpha exports due to API change in how extension IDs are constructed.
- Updated dependencies
  - @backstage/core-compat-api@0.1.0
  - @backstage/core-plugin-api@1.8.1
  - @backstage/frontend-plugin-api@0.4.0
  - @backstage/plugin-catalog-react@1.9.2
  - @backstage/core-components@0.13.9
  - @backstage/catalog-client@1.5.0
  - @backstage/integration@1.8.0
  - @backstage/integration-react@1.1.22
  - @backstage/catalog-model@1.4.3
  - @backstage/config@1.1.1
  - @backstage/errors@1.2.3
  - @backstage/plugin-catalog-common@1.0.19

## 0.10.4-next.4

### Patch Changes

- Updated dependencies
  - @backstage/core-components@0.13.9-next.3
  - @backstage/catalog-client@1.5.0-next.1
  - @backstage/catalog-model@1.4.3
  - @backstage/config@1.1.1
  - @backstage/core-compat-api@0.1.0-next.3
  - @backstage/core-plugin-api@1.8.1-next.1
  - @backstage/errors@1.2.3
  - @backstage/frontend-plugin-api@0.4.0-next.3
  - @backstage/integration@1.8.0-next.1
  - @backstage/integration-react@1.1.22-next.1
  - @backstage/plugin-catalog-common@1.0.18
  - @backstage/plugin-catalog-react@1.9.2-next.3

## 0.10.4-next.3

### Patch Changes

- a1227cc: Wrap `/alpha` export extension elements in backwards compatibility wrapper.
- 36c94b8: Refactor of the alpha exports due to API change in how extension IDs are constructed.
- Updated dependencies
  - @backstage/frontend-plugin-api@0.4.0-next.2
  - @backstage/core-compat-api@0.1.0-next.2
  - @backstage/plugin-catalog-react@1.9.2-next.2
  - @backstage/catalog-client@1.5.0-next.1
  - @backstage/catalog-model@1.4.3
  - @backstage/config@1.1.1
  - @backstage/core-components@0.13.9-next.2
  - @backstage/core-plugin-api@1.8.1-next.1
  - @backstage/errors@1.2.3
  - @backstage/integration@1.8.0-next.1
  - @backstage/integration-react@1.1.22-next.1
  - @backstage/plugin-catalog-common@1.0.18

## 0.10.4-next.2

### Patch Changes

- Updated dependencies
  - @backstage/frontend-plugin-api@0.4.0-next.1
  - @backstage/core-components@0.13.9-next.1
  - @backstage/core-plugin-api@1.8.1-next.1
  - @backstage/plugin-catalog-react@1.9.2-next.1
  - @backstage/catalog-client@1.5.0-next.0
  - @backstage/integration@1.8.0-next.1
  - @backstage/core-compat-api@0.0.1-next.1
  - @backstage/integration-react@1.1.22-next.1
  - @backstage/catalog-model@1.4.3
  - @backstage/config@1.1.1
  - @backstage/errors@1.2.3
  - @backstage/plugin-catalog-common@1.0.18

## 0.10.4-next.1

### Patch Changes

- Updated dependencies
  - @backstage/core-compat-api@0.0.1-next.0

## 0.10.4-next.0

### Patch Changes

- 03d0b6dcdc: The `convertLegacyRouteRef` utility used by the alpha exports is now imported from `@backstage/core-compat-api`.
- Updated dependencies
  - @backstage/core-compat-api@0.0.2-next.0
  - @backstage/core-plugin-api@1.8.1-next.0
  - @backstage/plugin-catalog-react@1.9.2-next.0
  - @backstage/core-components@0.13.9-next.0
  - @backstage/integration@1.8.0-next.0
  - @backstage/frontend-plugin-api@0.3.1-next.0
  - @backstage/integration-react@1.1.22-next.0
  - @backstage/catalog-client@1.4.6
  - @backstage/catalog-model@1.4.3
  - @backstage/config@1.1.1
  - @backstage/errors@1.2.3
  - @backstage/plugin-catalog-common@1.0.18

## 0.10.2

### Patch Changes

- 6db75b900a: Create an experimental plugin that is compatible with the declarative integration system, it is exported from the `/alpha` subpath.
- 6c2b872153: Add official support for React 18.
- dee1f39fcc: Fix missing children key warning on the default catalog import page.
- 71c97e7d73: The `app.title` configuration is now properly required to be a string.
- Updated dependencies
  - @backstage/plugin-catalog-react@1.9.0
  - @backstage/core-components@0.13.8
  - @backstage/frontend-plugin-api@0.3.0
  - @backstage/integration@1.7.2
  - @backstage/integration-react@1.1.21
  - @backstage/core-plugin-api@1.8.0
  - @backstage/catalog-client@1.4.6
  - @backstage/catalog-model@1.4.3
  - @backstage/config@1.1.1
  - @backstage/errors@1.2.3
  - @backstage/plugin-catalog-common@1.0.18

## 0.10.2-next.2

### Patch Changes

- Updated dependencies
  - @backstage/core-components@0.13.8-next.2
  - @backstage/frontend-plugin-api@0.3.0-next.2
  - @backstage/plugin-catalog-react@1.9.0-next.2
  - @backstage/integration-react@1.1.21-next.1

## 0.10.2-next.1

### Patch Changes

- Updated dependencies
  - @backstage/integration@1.7.2-next.0
  - @backstage/frontend-plugin-api@0.3.0-next.1
  - @backstage/plugin-catalog-react@1.9.0-next.1
  - @backstage/integration-react@1.1.21-next.1
  - @backstage/core-components@0.13.8-next.1
  - @backstage/catalog-client@1.4.5
  - @backstage/catalog-model@1.4.3
  - @backstage/config@1.1.1
  - @backstage/core-plugin-api@1.8.0-next.0
  - @backstage/errors@1.2.3
  - @backstage/plugin-catalog-common@1.0.17

## 0.10.2-next.0

### Patch Changes

- 6db75b900a: Create an experimental plugin that is compatible with the declarative integration system, it is exported from the `/alpha` subpath.
- 6c2b872153: Add official support for React 18.
- 71c97e7d73: The `app.title` configuration is now properly required to be a string.
- Updated dependencies
  - @backstage/core-components@0.13.7-next.0
  - @backstage/frontend-plugin-api@0.3.0-next.0
  - @backstage/plugin-catalog-react@1.9.0-next.0
  - @backstage/integration-react@1.1.21-next.0
  - @backstage/core-plugin-api@1.8.0-next.0
  - @backstage/integration@1.7.1
  - @backstage/catalog-client@1.4.5
  - @backstage/catalog-model@1.4.3
  - @backstage/config@1.1.1
  - @backstage/errors@1.2.3
  - @backstage/plugin-catalog-common@1.0.17

## 0.10.1

### Patch Changes

- 9a1fce352e: Updated dependency `@testing-library/jest-dom` to `^6.0.0`.
- f95af4e540: Updated dependency `@testing-library/dom` to `^9.0.0`.
- 0296f272b4: The `app.title` configuration is now properly required to be a string.
- Updated dependencies
  - @backstage/integration@1.7.1
  - @backstage/plugin-catalog-react@1.8.5
  - @backstage/core-plugin-api@1.7.0
  - @backstage/core-components@0.13.6
  - @backstage/integration-react@1.1.20
  - @backstage/catalog-model@1.4.3
  - @backstage/errors@1.2.3
  - @backstage/catalog-client@1.4.5
  - @backstage/config@1.1.1
  - @backstage/plugin-catalog-common@1.0.17

## 0.10.1-next.2

### Patch Changes

- Updated dependencies
  - @backstage/integration-react@1.1.20-next.2
  - @backstage/core-components@0.13.6-next.2
  - @backstage/core-plugin-api@1.7.0-next.1
  - @backstage/catalog-model@1.4.3-next.0
  - @backstage/plugin-catalog-react@1.8.5-next.2
  - @backstage/integration@1.7.1-next.1
  - @backstage/errors@1.2.3-next.0
  - @backstage/catalog-client@1.4.5-next.0
  - @backstage/config@1.1.1-next.0
  - @backstage/plugin-catalog-common@1.0.17-next.0

## 0.10.1-next.1

### Patch Changes

- Updated dependencies
  - @backstage/core-components@0.13.6-next.1
  - @backstage/integration-react@1.1.20-next.1
  - @backstage/plugin-catalog-react@1.8.5-next.1
  - @backstage/core-plugin-api@1.7.0-next.0
  - @backstage/config@1.1.0
  - @backstage/catalog-client@1.4.4
  - @backstage/catalog-model@1.4.2
  - @backstage/errors@1.2.2
  - @backstage/integration@1.7.1-next.0
  - @backstage/plugin-catalog-common@1.0.16

## 0.10.1-next.0

### Patch Changes

- Updated dependencies
  - @backstage/integration@1.7.1-next.0
  - @backstage/plugin-catalog-react@1.8.5-next.0
  - @backstage/core-plugin-api@1.7.0-next.0
  - @backstage/core-components@0.13.6-next.0
  - @backstage/integration-react@1.1.20-next.0
  - @backstage/config@1.1.0
  - @backstage/catalog-client@1.4.4
  - @backstage/catalog-model@1.4.2
  - @backstage/errors@1.2.2
  - @backstage/plugin-catalog-common@1.0.16

## 0.10.0

### Minor Changes

- c3c1fd3a1765: Slight change to the `PreparePullRequestFormProps`, because of an update to `react-hook-form`.

### Patch Changes

- 406b786a2a2c: Mark package as being free of side effects, allowing more optimized Webpack builds.
- Updated dependencies
  - @backstage/integration-react@1.1.19
  - @backstage/plugin-catalog-react@1.8.4
  - @backstage/core-components@0.13.5
  - @backstage/config@1.1.0
  - @backstage/catalog-client@1.4.4
  - @backstage/catalog-model@1.4.2
  - @backstage/core-plugin-api@1.6.0
  - @backstage/errors@1.2.2
  - @backstage/integration@1.7.0
  - @backstage/plugin-catalog-common@1.0.16

## 0.9.14-next.3

### Patch Changes

- 406b786a2a2c: Mark package as being free of side effects, allowing more optimized Webpack builds.
- Updated dependencies
  - @backstage/catalog-client@1.4.4-next.2
  - @backstage/catalog-model@1.4.2-next.2
  - @backstage/config@1.1.0-next.2
  - @backstage/core-components@0.13.5-next.3
  - @backstage/core-plugin-api@1.6.0-next.3
  - @backstage/errors@1.2.2-next.0
  - @backstage/integration@1.7.0-next.3
  - @backstage/integration-react@1.1.19-next.3
  - @backstage/plugin-catalog-common@1.0.16-next.2
  - @backstage/plugin-catalog-react@1.8.4-next.3

## 0.9.14-next.2

### Patch Changes

- Updated dependencies
  - @backstage/integration-react@1.1.19-next.2
  - @backstage/core-components@0.13.5-next.2
  - @backstage/core-plugin-api@1.6.0-next.2
  - @backstage/config@1.1.0-next.1
  - @backstage/plugin-catalog-react@1.8.4-next.2
  - @backstage/integration@1.7.0-next.2
  - @backstage/catalog-model@1.4.2-next.1
  - @backstage/catalog-client@1.4.4-next.1
  - @backstage/errors@1.2.1
  - @backstage/plugin-catalog-common@1.0.16-next.1

## 0.9.14-next.1

### Patch Changes

- Updated dependencies
  - @backstage/plugin-catalog-react@1.8.4-next.1
  - @backstage/core-components@0.13.5-next.1
  - @backstage/config@1.1.0-next.0
  - @backstage/integration@1.7.0-next.1
  - @backstage/integration-react@1.1.19-next.1
  - @backstage/catalog-model@1.4.2-next.0
  - @backstage/core-plugin-api@1.6.0-next.1
  - @backstage/catalog-client@1.4.4-next.0
  - @backstage/plugin-catalog-common@1.0.16-next.0
  - @backstage/errors@1.2.1

## 0.9.13-next.0

### Patch Changes

- Updated dependencies
  - @backstage/integration-react@1.1.18-next.0
  - @backstage/integration@1.7.0-next.0
  - @backstage/core-plugin-api@1.6.0-next.0
  - @backstage/core-components@0.13.5-next.0
  - @backstage/catalog-client@1.4.3
  - @backstage/catalog-model@1.4.1
  - @backstage/config@1.0.8
  - @backstage/errors@1.2.1
  - @backstage/plugin-catalog-common@1.0.15
  - @backstage/plugin-catalog-react@1.8.3-next.0

## 0.9.11

### Patch Changes

- Updated dependencies
  - @backstage/integration-react@1.1.16
  - @backstage/integration@1.6.0
  - @backstage/core-components@0.13.4
  - @backstage/plugin-catalog-react@1.8.1
  - @backstage/core-plugin-api@1.5.3
  - @backstage/catalog-client@1.4.3
  - @backstage/catalog-model@1.4.1
  - @backstage/config@1.0.8
  - @backstage/errors@1.2.1
  - @backstage/plugin-catalog-common@1.0.15

## 0.9.11-next.2

### Patch Changes

- Updated dependencies
  - @backstage/plugin-catalog-react@1.8.1-next.1
  - @backstage/integration-react@1.1.16-next.1

## 0.9.11-next.1

### Patch Changes

- Updated dependencies
  - @backstage/integration-react@1.1.16-next.1
  - @backstage/integration@1.5.1
  - @backstage/catalog-client@1.4.3
  - @backstage/catalog-model@1.4.1
  - @backstage/config@1.0.8
  - @backstage/core-components@0.13.4-next.0
  - @backstage/core-plugin-api@1.5.3
  - @backstage/errors@1.2.1
  - @backstage/plugin-catalog-common@1.0.15
  - @backstage/plugin-catalog-react@1.8.1-next.0

## 0.9.11-next.0

### Patch Changes

- Updated dependencies
  - @backstage/core-components@0.13.4-next.0
  - @backstage/core-plugin-api@1.5.3
  - @backstage/plugin-catalog-react@1.8.1-next.0
  - @backstage/catalog-client@1.4.3
  - @backstage/catalog-model@1.4.1
  - @backstage/config@1.0.8
  - @backstage/errors@1.2.1
  - @backstage/integration@1.5.1
  - @backstage/integration-react@1.1.16-next.0
  - @backstage/plugin-catalog-common@1.0.15

## 0.9.10

### Patch Changes

- 36b7edf39585: Add a "View Component" button as the primary CTA after registering a new component using a link to catalog-info.yaml
- Updated dependencies
  - @backstage/errors@1.2.1
  - @backstage/plugin-catalog-react@1.8.0
  - @backstage/core-components@0.13.3
  - @backstage/core-plugin-api@1.5.3
  - @backstage/catalog-client@1.4.3
  - @backstage/catalog-model@1.4.1
  - @backstage/config@1.0.8
  - @backstage/integration@1.5.1
  - @backstage/integration-react@1.1.15
  - @backstage/plugin-catalog-common@1.0.15

## 0.9.10-next.2

### Patch Changes

- Updated dependencies
  - @backstage/plugin-catalog-react@1.8.0-next.2
  - @backstage/core-plugin-api@1.5.3-next.1
  - @backstage/core-components@0.13.3-next.2
  - @backstage/catalog-client@1.4.3-next.0
  - @backstage/catalog-model@1.4.1-next.0
  - @backstage/config@1.0.8
  - @backstage/errors@1.2.1-next.0
  - @backstage/integration@1.5.1-next.0
  - @backstage/integration-react@1.1.15-next.2
  - @backstage/plugin-catalog-common@1.0.15-next.0

## 0.9.10-next.1

### Patch Changes

- 36b7edf39585: Add a "View Component" button as the primary CTA after registering a new component using a link to catalog-info.yaml
- Updated dependencies
  - @backstage/core-components@0.13.3-next.1
  - @backstage/core-plugin-api@1.5.3-next.0
  - @backstage/integration-react@1.1.15-next.1
  - @backstage/plugin-catalog-react@1.7.1-next.1
  - @backstage/config@1.0.8

## 0.9.10-next.0

### Patch Changes

- Updated dependencies
  - @backstage/errors@1.2.1-next.0
  - @backstage/core-components@0.13.3-next.0
  - @backstage/catalog-client@1.4.3-next.0
  - @backstage/catalog-model@1.4.1-next.0
  - @backstage/config@1.0.8
  - @backstage/core-plugin-api@1.5.2
  - @backstage/integration@1.5.1-next.0
  - @backstage/integration-react@1.1.15-next.0
  - @backstage/plugin-catalog-common@1.0.15-next.0
  - @backstage/plugin-catalog-react@1.7.1-next.0

## 0.9.9

### Patch Changes

- 2ef84c05aee7: Added analytics event for import entity button
- 309d2973adb4: Swap `ImportStepper` and `InfoCard` order to fix tab order in `catalog-import`.
- Updated dependencies
  - @backstage/core-plugin-api@1.5.2
  - @backstage/catalog-client@1.4.2
  - @backstage/core-components@0.13.2
  - @backstage/integration@1.5.0
  - @backstage/plugin-catalog-react@1.7.0
  - @backstage/catalog-model@1.4.0
  - @backstage/errors@1.2.0
  - @backstage/integration-react@1.1.14
  - @backstage/config@1.0.8
  - @backstage/plugin-catalog-common@1.0.14

## 0.9.9-next.3

### Patch Changes

- 309d2973adb4: Swap `ImportStepper` and `InfoCard` order to fix tab order in `catalog-import`.
- Updated dependencies
  - @backstage/core-components@0.13.2-next.3
  - @backstage/catalog-model@1.4.0-next.1
  - @backstage/catalog-client@1.4.2-next.2
  - @backstage/config@1.0.7
  - @backstage/core-plugin-api@1.5.2-next.0
  - @backstage/errors@1.2.0-next.0
  - @backstage/integration@1.5.0-next.0
  - @backstage/integration-react@1.1.14-next.3
  - @backstage/plugin-catalog-common@1.0.14-next.1
  - @backstage/plugin-catalog-react@1.7.0-next.3

## 0.9.9-next.2

### Patch Changes

- Updated dependencies
  - @backstage/plugin-catalog-react@1.7.0-next.2
  - @backstage/core-components@0.13.2-next.2
  - @backstage/integration-react@1.1.14-next.2
  - @backstage/config@1.0.7
  - @backstage/core-plugin-api@1.5.2-next.0

## 0.9.9-next.1

### Patch Changes

- Updated dependencies
  - @backstage/integration@1.5.0-next.0
  - @backstage/errors@1.2.0-next.0
  - @backstage/core-components@0.13.2-next.1
  - @backstage/plugin-catalog-react@1.7.0-next.1
  - @backstage/catalog-model@1.4.0-next.0
  - @backstage/core-plugin-api@1.5.2-next.0
  - @backstage/integration-react@1.1.14-next.1
  - @backstage/catalog-client@1.4.2-next.1
  - @backstage/plugin-catalog-common@1.0.14-next.0
  - @backstage/config@1.0.7

## 0.9.9-next.0

### Patch Changes

- 2ef84c05aee7: Added analytics event for import entity button
- Updated dependencies
  - @backstage/catalog-client@1.4.2-next.0
  - @backstage/plugin-catalog-react@1.7.0-next.0
  - @backstage/integration@1.4.5
  - @backstage/config@1.0.7
  - @backstage/core-components@0.13.2-next.0
  - @backstage/core-plugin-api@1.5.1
  - @backstage/integration-react@1.1.14-next.0
  - @backstage/catalog-model@1.3.0
  - @backstage/errors@1.1.5
  - @backstage/plugin-catalog-common@1.0.13

## 0.9.8

### Patch Changes

- Updated dependencies
  - @backstage/plugin-catalog-react@1.6.0
  - @backstage/integration@1.4.5
  - @backstage/core-components@0.13.1
  - @backstage/integration-react@1.1.13
  - @backstage/catalog-client@1.4.1
  - @backstage/catalog-model@1.3.0
  - @backstage/config@1.0.7
  - @backstage/core-plugin-api@1.5.1
  - @backstage/errors@1.1.5
  - @backstage/plugin-catalog-common@1.0.13

## 0.9.8-next.2

### Patch Changes

- Updated dependencies
  - @backstage/core-components@0.13.1-next.1
  - @backstage/integration-react@1.1.13-next.2
  - @backstage/plugin-catalog-react@1.6.0-next.2
  - @backstage/config@1.0.7
  - @backstage/core-plugin-api@1.5.1

## 0.9.8-next.1

### Patch Changes

- Updated dependencies
  - @backstage/core-components@0.13.1-next.0
  - @backstage/core-plugin-api@1.5.1
  - @backstage/plugin-catalog-react@1.6.0-next.1
  - @backstage/integration-react@1.1.13-next.1
  - @backstage/config@1.0.7

## 0.9.8-next.0

### Patch Changes

- Updated dependencies
  - @backstage/plugin-catalog-react@1.6.0-next.0
  - @backstage/integration@1.4.5-next.0
  - @backstage/integration-react@1.1.13-next.0
  - @backstage/core-components@0.13.0
  - @backstage/core-plugin-api@1.5.1
  - @backstage/catalog-client@1.4.1
  - @backstage/catalog-model@1.3.0
  - @backstage/config@1.0.7
  - @backstage/errors@1.1.5
  - @backstage/plugin-catalog-common@1.0.13

## 0.9.7

### Patch Changes

- 8e00acb28db: Small tweaks to remove warnings in the console during development (mainly focusing on techdocs)
- e0c6e8b9c3c: Update peer dependencies
- Updated dependencies
  - @backstage/core-components@0.13.0
  - @backstage/catalog-client@1.4.1
  - @backstage/plugin-catalog-react@1.5.0
  - @backstage/integration-react@1.1.12
  - @backstage/core-plugin-api@1.5.1
  - @backstage/catalog-model@1.3.0
  - @backstage/integration@1.4.4
  - @backstage/config@1.0.7
  - @backstage/errors@1.1.5
  - @backstage/plugin-catalog-common@1.0.13

## 0.9.7-next.3

### Patch Changes

- Updated dependencies
  - @backstage/plugin-catalog-react@1.5.0-next.3
  - @backstage/catalog-model@1.3.0-next.0
  - @backstage/core-components@0.13.0-next.3
  - @backstage/catalog-client@1.4.1-next.1
  - @backstage/config@1.0.7
  - @backstage/core-plugin-api@1.5.1-next.1
  - @backstage/errors@1.1.5
  - @backstage/integration@1.4.4-next.0
  - @backstage/integration-react@1.1.12-next.3
  - @backstage/plugin-catalog-common@1.0.13-next.1

## 0.9.7-next.2

### Patch Changes

- Updated dependencies
  - @backstage/catalog-client@1.4.1-next.0
  - @backstage/core-components@0.12.6-next.2
  - @backstage/plugin-catalog-react@1.4.1-next.2
  - @backstage/core-plugin-api@1.5.1-next.1
  - @backstage/catalog-model@1.2.1
  - @backstage/config@1.0.7
  - @backstage/errors@1.1.5
  - @backstage/integration@1.4.4-next.0
  - @backstage/integration-react@1.1.12-next.2
  - @backstage/plugin-catalog-common@1.0.13-next.0

## 0.9.7-next.1

### Patch Changes

- e0c6e8b9c3c: Update peer dependencies
- Updated dependencies
  - @backstage/core-components@0.12.6-next.1
  - @backstage/integration-react@1.1.12-next.1
  - @backstage/core-plugin-api@1.5.1-next.0
  - @backstage/plugin-catalog-react@1.4.1-next.1
  - @backstage/integration@1.4.4-next.0
  - @backstage/catalog-client@1.4.0
  - @backstage/catalog-model@1.2.1
  - @backstage/config@1.0.7
  - @backstage/errors@1.1.5
  - @backstage/plugin-catalog-common@1.0.13-next.0

## 0.9.7-next.0

### Patch Changes

- 8e00acb28db: Small tweaks to remove warnings in the console during development (mainly focusing on techdocs)
- Updated dependencies
  - @backstage/core-components@0.12.6-next.0
  - @backstage/plugin-catalog-react@1.4.1-next.0
  - @backstage/integration-react@1.1.12-next.0
  - @backstage/core-plugin-api@1.5.0
  - @backstage/config@1.0.7
  - @backstage/integration@1.4.3
  - @backstage/catalog-client@1.4.0
  - @backstage/catalog-model@1.2.1
  - @backstage/errors@1.1.5
  - @backstage/plugin-catalog-common@1.0.12

## 0.9.6

### Patch Changes

- 52b0022dab7: Updated dependency `msw` to `^1.0.0`.
- Updated dependencies
  - @backstage/catalog-client@1.4.0
  - @backstage/core-components@0.12.5
  - @backstage/plugin-catalog-react@1.4.0
  - @backstage/errors@1.1.5
  - @backstage/core-plugin-api@1.5.0
  - @backstage/catalog-model@1.2.1
  - @backstage/plugin-catalog-common@1.0.12
  - @backstage/integration-react@1.1.11
  - @backstage/integration@1.4.3
  - @backstage/config@1.0.7

## 0.9.6-next.2

### Patch Changes

- Updated dependencies
  - @backstage/core-components@0.12.5-next.2
  - @backstage/plugin-catalog-react@1.4.0-next.2
  - @backstage/core-plugin-api@1.5.0-next.2
  - @backstage/integration-react@1.1.11-next.2
  - @backstage/config@1.0.7-next.0
  - @backstage/integration@1.4.3-next.0

## 0.9.6-next.1

### Patch Changes

- 52b0022dab7: Updated dependency `msw` to `^1.0.0`.
- Updated dependencies
  - @backstage/core-components@0.12.5-next.1
  - @backstage/errors@1.1.5-next.0
  - @backstage/catalog-client@1.4.0-next.1
  - @backstage/core-plugin-api@1.4.1-next.1
  - @backstage/integration-react@1.1.11-next.1
  - @backstage/integration@1.4.3-next.0
  - @backstage/config@1.0.7-next.0
  - @backstage/plugin-catalog-react@1.4.0-next.1
  - @backstage/catalog-model@1.2.1-next.1
  - @backstage/plugin-catalog-common@1.0.12-next.1

## 0.9.6-next.0

### Patch Changes

- Updated dependencies
  - @backstage/catalog-client@1.4.0-next.0
  - @backstage/plugin-catalog-react@1.4.0-next.0
  - @backstage/core-plugin-api@1.4.1-next.0
  - @backstage/catalog-model@1.2.1-next.0
  - @backstage/plugin-catalog-common@1.0.12-next.0
  - @backstage/config@1.0.6
  - @backstage/core-components@0.12.5-next.0
  - @backstage/errors@1.1.4
  - @backstage/integration@1.4.2
  - @backstage/integration-react@1.1.11-next.0

## 0.9.5

### Patch Changes

- Updated dependencies
  - @backstage/core-components@0.12.4
  - @backstage/catalog-model@1.2.0
  - @backstage/core-plugin-api@1.4.0
  - @backstage/plugin-catalog-react@1.3.0
  - @backstage/catalog-client@1.3.1
  - @backstage/config@1.0.6
  - @backstage/errors@1.1.4
  - @backstage/integration@1.4.2
  - @backstage/integration-react@1.1.10
  - @backstage/plugin-catalog-common@1.0.11

## 0.9.5-next.2

### Patch Changes

- Updated dependencies
  - @backstage/catalog-model@1.2.0-next.1
  - @backstage/core-components@0.12.4-next.1
  - @backstage/catalog-client@1.3.1-next.1
  - @backstage/config@1.0.6
  - @backstage/core-plugin-api@1.3.0
  - @backstage/errors@1.1.4
  - @backstage/integration@1.4.2
  - @backstage/integration-react@1.1.10-next.1
  - @backstage/plugin-catalog-common@1.0.11-next.1
  - @backstage/plugin-catalog-react@1.3.0-next.2

## 0.9.5-next.1

### Patch Changes

- Updated dependencies
  - @backstage/core-components@0.12.4-next.0
  - @backstage/plugin-catalog-react@1.3.0-next.1
  - @backstage/catalog-client@1.3.1-next.0
  - @backstage/catalog-model@1.1.6-next.0
  - @backstage/config@1.0.6
  - @backstage/core-plugin-api@1.3.0
  - @backstage/errors@1.1.4
  - @backstage/integration@1.4.2
  - @backstage/integration-react@1.1.10-next.0
  - @backstage/plugin-catalog-common@1.0.11-next.0

## 0.9.5-next.0

### Patch Changes

- Updated dependencies
  - @backstage/plugin-catalog-react@1.3.0-next.0
  - @backstage/catalog-model@1.1.6-next.0
  - @backstage/catalog-client@1.3.1-next.0
  - @backstage/plugin-catalog-common@1.0.11-next.0
  - @backstage/integration-react@1.1.9

## 0.9.4

### Patch Changes

- Updated dependencies
  - @backstage/catalog-model@1.1.5
  - @backstage/catalog-client@1.3.0
  - @backstage/plugin-catalog-react@1.2.4
  - @backstage/core-components@0.12.3
  - @backstage/core-plugin-api@1.3.0
  - @backstage/config@1.0.6
  - @backstage/errors@1.1.4
  - @backstage/integration@1.4.2
  - @backstage/integration-react@1.1.9
  - @backstage/plugin-catalog-common@1.0.10

## 0.9.4-next.2

### Patch Changes

- Updated dependencies
  - @backstage/core-plugin-api@1.3.0-next.1
  - @backstage/catalog-client@1.3.0-next.2
  - @backstage/plugin-catalog-react@1.2.4-next.2
  - @backstage/catalog-model@1.1.5-next.1
  - @backstage/config@1.0.6-next.0
  - @backstage/core-components@0.12.3-next.2
  - @backstage/errors@1.1.4
  - @backstage/integration@1.4.2-next.0
  - @backstage/integration-react@1.1.9-next.2
  - @backstage/plugin-catalog-common@1.0.10-next.1

## 0.9.4-next.1

### Patch Changes

- Updated dependencies
  - @backstage/config@1.0.6-next.0
  - @backstage/catalog-client@1.3.0-next.1
  - @backstage/catalog-model@1.1.5-next.1
  - @backstage/core-components@0.12.3-next.1
  - @backstage/core-plugin-api@1.2.1-next.0
  - @backstage/errors@1.1.4
  - @backstage/integration@1.4.2-next.0
  - @backstage/integration-react@1.1.9-next.1
  - @backstage/plugin-catalog-common@1.0.10-next.1
  - @backstage/plugin-catalog-react@1.2.4-next.1

## 0.9.4-next.0

### Patch Changes

- Updated dependencies
  - @backstage/catalog-model@1.1.5-next.0
  - @backstage/catalog-client@1.3.0-next.0
  - @backstage/plugin-catalog-react@1.2.4-next.0
  - @backstage/core-components@0.12.3-next.0
  - @backstage/config@1.0.5
  - @backstage/core-plugin-api@1.2.0
  - @backstage/errors@1.1.4
  - @backstage/integration@1.4.1
  - @backstage/integration-react@1.1.9-next.0
  - @backstage/plugin-catalog-common@1.0.10-next.0

## 0.9.3

### Patch Changes

- Updated dependencies
  - @backstage/core-components@0.12.2
  - @backstage/integration-react@1.1.8
  - @backstage/plugin-catalog-react@1.2.3

## 0.9.2

### Patch Changes

- 2e701b3796: Internal refactor to use `react-router-dom` rather than `react-router`.
- 3280711113: Updated dependency `msw` to `^0.49.0`.
- Updated dependencies
  - @backstage/core-plugin-api@1.2.0
  - @backstage/catalog-client@1.2.0
  - @backstage/core-components@0.12.1
  - @backstage/errors@1.1.4
  - @backstage/plugin-catalog-react@1.2.2
  - @backstage/integration-react@1.1.7
  - @backstage/integration@1.4.1
  - @backstage/catalog-model@1.1.4
  - @backstage/config@1.0.5
  - @backstage/plugin-catalog-common@1.0.9

## 0.9.2-next.4

### Patch Changes

- 2e701b3796: Internal refactor to use `react-router-dom` rather than `react-router`.
- Updated dependencies
  - @backstage/core-components@0.12.1-next.4
  - @backstage/plugin-catalog-react@1.2.2-next.4
  - @backstage/catalog-client@1.2.0-next.1
  - @backstage/catalog-model@1.1.4-next.1
  - @backstage/config@1.0.5-next.1
  - @backstage/core-plugin-api@1.2.0-next.2
  - @backstage/errors@1.1.4-next.1
  - @backstage/integration@1.4.1-next.1
  - @backstage/integration-react@1.1.7-next.4
  - @backstage/plugin-catalog-common@1.0.9-next.3

## 0.9.2-next.3

### Patch Changes

- Updated dependencies
  - @backstage/core-components@0.12.1-next.3
  - @backstage/catalog-client@1.2.0-next.1
  - @backstage/catalog-model@1.1.4-next.1
  - @backstage/config@1.0.5-next.1
  - @backstage/core-plugin-api@1.2.0-next.2
  - @backstage/errors@1.1.4-next.1
  - @backstage/integration@1.4.1-next.1
  - @backstage/integration-react@1.1.7-next.3
  - @backstage/plugin-catalog-common@1.0.9-next.2
  - @backstage/plugin-catalog-react@1.2.2-next.3

## 0.9.2-next.2

### Patch Changes

- Updated dependencies
  - @backstage/core-plugin-api@1.2.0-next.2
  - @backstage/core-components@0.12.1-next.2
  - @backstage/plugin-catalog-react@1.2.2-next.2
  - @backstage/integration-react@1.1.7-next.2
  - @backstage/catalog-client@1.2.0-next.1
  - @backstage/catalog-model@1.1.4-next.1
  - @backstage/config@1.0.5-next.1
  - @backstage/errors@1.1.4-next.1
  - @backstage/integration@1.4.1-next.1
  - @backstage/plugin-catalog-common@1.0.9-next.2

## 0.9.2-next.1

### Patch Changes

- Updated dependencies
  - @backstage/core-components@0.12.1-next.1
  - @backstage/core-plugin-api@1.1.1-next.1
  - @backstage/plugin-catalog-react@1.2.2-next.1
  - @backstage/integration-react@1.1.7-next.1
  - @backstage/config@1.0.5-next.1
  - @backstage/integration@1.4.1-next.1
  - @backstage/catalog-client@1.2.0-next.1
  - @backstage/catalog-model@1.1.4-next.1
  - @backstage/errors@1.1.4-next.1
  - @backstage/plugin-catalog-common@1.0.9-next.1

## 0.9.2-next.0

### Patch Changes

- 3280711113: Updated dependency `msw` to `^0.49.0`.
- Updated dependencies
  - @backstage/catalog-client@1.2.0-next.0
  - @backstage/core-components@0.12.1-next.0
  - @backstage/core-plugin-api@1.1.1-next.0
  - @backstage/integration-react@1.1.7-next.0
  - @backstage/integration@1.4.1-next.0
  - @backstage/plugin-catalog-react@1.2.2-next.0
  - @backstage/catalog-model@1.1.4-next.0
  - @backstage/config@1.0.5-next.0
  - @backstage/errors@1.1.4-next.0
  - @backstage/plugin-catalog-common@1.0.9-next.0

## 0.9.1

### Patch Changes

- 1e7b640518: Get rid of `this-is-undefined-in-esm` warning
- c1784a4980: Replaces in-code uses of `GitHub` with `Github` and deprecates old versions.
- Updated dependencies
  - @backstage/plugin-catalog-react@1.2.1
  - @backstage/core-components@0.12.0
  - @backstage/core-plugin-api@1.1.0
  - @backstage/integration@1.4.0
  - @backstage/catalog-model@1.1.3
  - @backstage/integration-react@1.1.6
  - @backstage/catalog-client@1.1.2
  - @backstage/config@1.0.4
  - @backstage/errors@1.1.3
  - @backstage/plugin-catalog-common@1.0.8

## 0.9.1-next.1

### Patch Changes

- Updated dependencies
  - @backstage/core-components@0.12.0-next.1
  - @backstage/catalog-client@1.1.2-next.0
  - @backstage/catalog-model@1.1.3-next.0
  - @backstage/config@1.0.4-next.0
  - @backstage/core-plugin-api@1.1.0-next.0
  - @backstage/errors@1.1.3-next.0
  - @backstage/integration@1.4.0-next.0
  - @backstage/integration-react@1.1.6-next.1
  - @backstage/plugin-catalog-common@1.0.8-next.0
  - @backstage/plugin-catalog-react@1.2.1-next.1

## 0.9.1-next.0

### Patch Changes

- 1e7b640518: Get rid of `this-is-undefined-in-esm` warning
- c1784a4980: Replaces in-code uses of `GitHub` with `Github` and deprecates old versions.
- Updated dependencies
  - @backstage/plugin-catalog-react@1.2.1-next.0
  - @backstage/core-components@0.12.0-next.0
  - @backstage/core-plugin-api@1.1.0-next.0
  - @backstage/integration@1.4.0-next.0
  - @backstage/catalog-model@1.1.3-next.0
  - @backstage/integration-react@1.1.6-next.0
  - @backstage/catalog-client@1.1.2-next.0
  - @backstage/config@1.0.4-next.0
  - @backstage/errors@1.1.3-next.0
  - @backstage/plugin-catalog-common@1.0.8-next.0

## 0.9.0

### Minor Changes

- b2e6cb6acf: **Breaking**
  Moved the code search for the existing catalog-info.yaml files to the backend from the frontend. It means it will use the configured GitHub integration's credentials.

  Add the following to your `CatalogBuilder` to have the repo URL ingestion working again.

  ```ts
  // catalog.ts
  import { GithubLocationAnalyzer } from '@backstage/plugin-catalog-backend-module-github';
  ...
    builder.addLocationAnalyzers(
      new GithubLocationAnalyzer({
        discovery: env.discovery,
        config: env.config,
      }),
    );
  ...
  ```

### Patch Changes

- Updated dependencies
  - @backstage/catalog-model@1.1.2
  - @backstage/plugin-catalog-react@1.2.0
  - @backstage/core-components@0.11.2
  - @backstage/plugin-catalog-common@1.0.7
  - @backstage/catalog-client@1.1.1
  - @backstage/integration-react@1.1.5
  - @backstage/core-plugin-api@1.0.7
  - @backstage/config@1.0.3
  - @backstage/errors@1.1.2
  - @backstage/integration@1.3.2

## 0.9.0-next.2

### Minor Changes

- b2e6cb6acf: **Breaking**
  Moved the code search for the existing catalog-info.yaml files to the backend from the frontend. It means it will use the configured GitHub integration's credentials.

  Add the following to your `CatalogBuilder` to have the repo URL ingestion working again.

  ```ts
  // catalog.ts
  import { GitHubLocationAnalyzer } from '@backstage/plugin-catalog-backend-module-github';
  ...
    builder.addLocationAnalyzers(
      new GitHubLocationAnalyzer({
        discovery: env.discovery,
        config: env.config,
      }),
    );
  ...
  ```

### Patch Changes

- Updated dependencies
  - @backstage/plugin-catalog-common@1.0.7-next.2
  - @backstage/plugin-catalog-react@1.2.0-next.2
  - @backstage/catalog-client@1.1.1-next.2
  - @backstage/catalog-model@1.1.2-next.2
  - @backstage/config@1.0.3-next.2
  - @backstage/core-components@0.11.2-next.2
  - @backstage/core-plugin-api@1.0.7-next.2
  - @backstage/errors@1.1.2-next.2
  - @backstage/integration@1.3.2-next.2
  - @backstage/integration-react@1.1.5-next.2

## 0.8.13-next.1

### Patch Changes

- Updated dependencies
  - @backstage/plugin-catalog-react@1.2.0-next.1
  - @backstage/catalog-client@1.1.1-next.1
  - @backstage/core-components@0.11.2-next.1
  - @backstage/core-plugin-api@1.0.7-next.1
  - @backstage/catalog-model@1.1.2-next.1
  - @backstage/config@1.0.3-next.1
  - @backstage/errors@1.1.2-next.1
  - @backstage/integration@1.3.2-next.1
  - @backstage/integration-react@1.1.5-next.1

## 0.8.13-next.0

### Patch Changes

- Updated dependencies
  - @backstage/catalog-model@1.1.2-next.0
  - @backstage/core-components@0.11.2-next.0
  - @backstage/catalog-client@1.1.1-next.0
  - @backstage/plugin-catalog-react@1.1.5-next.0
  - @backstage/integration-react@1.1.5-next.0
  - @backstage/config@1.0.3-next.0
  - @backstage/core-plugin-api@1.0.7-next.0
  - @backstage/errors@1.1.2-next.0
  - @backstage/integration@1.3.2-next.0

## 0.8.12

### Patch Changes

- 817f3196f6: Updated React Router dependencies to be peer dependencies.
- eadf56bbbf: Bump `git-url-parse` version to `^13.0.0`
- 7d47def9c4: Removed dependency on `@types/jest`.
- 667d917488: Updated dependency `msw` to `^0.47.0`.
- 87ec2ba4d6: Updated dependency `msw` to `^0.46.0`.
- bf5e9030eb: Updated dependency `msw` to `^0.45.0`.
- Updated dependencies
  - @backstage/core-components@0.11.1
  - @backstage/core-plugin-api@1.0.6
  - @backstage/plugin-catalog-react@1.1.4
  - @backstage/integration@1.3.1
  - @backstage/catalog-client@1.1.0
  - @backstage/catalog-model@1.1.1
  - @backstage/config@1.0.2
  - @backstage/errors@1.1.1
  - @backstage/integration-react@1.1.4

## 0.8.12-next.3

### Patch Changes

- 7d47def9c4: Removed dependency on `@types/jest`.
- Updated dependencies
  - @backstage/plugin-catalog-react@1.1.4-next.2
  - @backstage/catalog-client@1.1.0-next.2
  - @backstage/catalog-model@1.1.1-next.0
  - @backstage/config@1.0.2-next.0
  - @backstage/core-components@0.11.1-next.3
  - @backstage/core-plugin-api@1.0.6-next.3
  - @backstage/errors@1.1.1-next.0
  - @backstage/integration@1.3.1-next.2
  - @backstage/integration-react@1.1.4-next.2

## 0.8.12-next.2

### Patch Changes

- eadf56bbbf: Bump `git-url-parse` version to `^13.0.0`
- 667d917488: Updated dependency `msw` to `^0.47.0`.
- 87ec2ba4d6: Updated dependency `msw` to `^0.46.0`.
- Updated dependencies
  - @backstage/integration@1.3.1-next.1
  - @backstage/catalog-client@1.0.5-next.1
  - @backstage/core-components@0.11.1-next.2
  - @backstage/core-plugin-api@1.0.6-next.2
  - @backstage/integration-react@1.1.4-next.1

## 0.8.12-next.1

### Patch Changes

- 817f3196f6: Updated React Router dependencies to be peer dependencies.
- Updated dependencies
  - @backstage/core-components@0.11.1-next.1
  - @backstage/core-plugin-api@1.0.6-next.1
  - @backstage/plugin-catalog-react@1.1.4-next.1

## 0.8.12-next.0

### Patch Changes

- bf5e9030eb: Updated dependency `msw` to `^0.45.0`.
- Updated dependencies
  - @backstage/core-plugin-api@1.0.6-next.0
  - @backstage/core-components@0.11.1-next.0
  - @backstage/catalog-client@1.0.5-next.0
  - @backstage/integration-react@1.1.4-next.0
  - @backstage/integration@1.3.1-next.0
  - @backstage/plugin-catalog-react@1.1.4-next.0

## 0.8.11

### Patch Changes

- Updated dependencies
  - @backstage/integration@1.3.0
  - @backstage/core-components@0.11.0
  - @backstage/core-plugin-api@1.0.5
  - @backstage/plugin-catalog-react@1.1.3
  - @backstage/integration-react@1.1.3

## 0.8.11-next.1

### Patch Changes

- Updated dependencies
  - @backstage/plugin-catalog-react@1.1.3-next.2
  - @backstage/core-components@0.11.0-next.2
  - @backstage/integration-react@1.1.3-next.1

## 0.8.11-next.0

### Patch Changes

- Updated dependencies
  - @backstage/integration@1.3.0-next.0
  - @backstage/core-plugin-api@1.0.5-next.0
  - @backstage/integration-react@1.1.3-next.0
  - @backstage/plugin-catalog-react@1.1.3-next.0
  - @backstage/core-components@0.10.1-next.0

## 0.8.10

### Patch Changes

- 9de15a41d7: Upgrade @octokit/rest to 19.0.3
- a70869e775: Updated dependency `msw` to `^0.43.0`.
- 72622d9143: Updated dependency `yaml` to `^2.0.0`.
- 8006d0f9bf: Updated dependency `msw` to `^0.44.0`.
- e2d7b76f43: Upgrade git-url-parse to 12.0.0.

  Motivation for upgrade is transitively upgrading parse-url which is vulnerable
  to several CVEs detected by Snyk.

  - SNYK-JS-PARSEURL-2935944
  - SNYK-JS-PARSEURL-2935947
  - SNYK-JS-PARSEURL-2936249

- 272106fdad: Support use without `integrations` or only integrations without frontend visible properties (e.g., `bitbucketCloud`) being configured by checking `integrations.github` directly without attempting to load `integrations`.
- Updated dependencies
  - @backstage/core-components@0.10.0
  - @backstage/catalog-model@1.1.0
  - @backstage/core-plugin-api@1.0.4
  - @backstage/integration@1.2.2
  - @backstage/catalog-client@1.0.4
  - @backstage/integration-react@1.1.2
  - @backstage/plugin-catalog-react@1.1.2
  - @backstage/errors@1.1.0

## 0.8.10-next.3

### Patch Changes

- a70869e775: Updated dependency `msw` to `^0.43.0`.
- 72622d9143: Updated dependency `yaml` to `^2.0.0`.
- Updated dependencies
  - @backstage/core-plugin-api@1.0.4-next.0
  - @backstage/core-components@0.10.0-next.3
  - @backstage/catalog-client@1.0.4-next.2
  - @backstage/integration-react@1.1.2-next.3
  - @backstage/integration@1.2.2-next.3
  - @backstage/catalog-model@1.1.0-next.3
  - @backstage/plugin-catalog-react@1.1.2-next.3

## 0.8.10-next.2

### Patch Changes

- e2d7b76f43: Upgrade git-url-parse to 12.0.0.

  Motivation for upgrade is transitively upgrading parse-url which is vulnerable
  to several CVEs detected by Snyk.

  - SNYK-JS-PARSEURL-2935944
  - SNYK-JS-PARSEURL-2935947
  - SNYK-JS-PARSEURL-2936249

- Updated dependencies
  - @backstage/core-components@0.10.0-next.2
  - @backstage/catalog-model@1.1.0-next.2
  - @backstage/integration@1.2.2-next.2
  - @backstage/plugin-catalog-react@1.1.2-next.2
  - @backstage/integration-react@1.1.2-next.2

## 0.8.10-next.1

### Patch Changes

- Updated dependencies
  - @backstage/core-components@0.9.6-next.1
  - @backstage/catalog-model@1.1.0-next.1
  - @backstage/errors@1.1.0-next.0
  - @backstage/catalog-client@1.0.4-next.1
  - @backstage/integration@1.2.2-next.1
  - @backstage/integration-react@1.1.2-next.1
  - @backstage/plugin-catalog-react@1.1.2-next.1

## 0.8.10-next.0

### Patch Changes

- 272106fdad: Support use without `integrations` or only integrations without frontend visible properties (e.g., `bitbucketCloud`) being configured by checking `integrations.github` directly without attempting to load `integrations`.
- Updated dependencies
  - @backstage/catalog-model@1.1.0-next.0
  - @backstage/core-components@0.9.6-next.0
  - @backstage/integration@1.2.2-next.0
  - @backstage/catalog-client@1.0.4-next.0
  - @backstage/plugin-catalog-react@1.1.2-next.0
  - @backstage/integration-react@1.1.2-next.0

## 0.8.9

### Patch Changes

- 8f7b1835df: Updated dependency `msw` to `^0.41.0`.
- 05be420971: Updated catalog import page text so they go in the correct hierarchy order
- Updated dependencies
  - @backstage/plugin-catalog-react@1.1.1
  - @backstage/core-components@0.9.5
  - @backstage/integration@1.2.1
  - @backstage/catalog-client@1.0.3
  - @backstage/core-plugin-api@1.0.3
  - @backstage/integration-react@1.1.1
  - @backstage/catalog-model@1.0.3

## 0.8.9-next.1

### Patch Changes

- 8f7b1835df: Updated dependency `msw` to `^0.41.0`.
- 05be420971: Updated catalog import page text so they go in the correct hierarchy order
- Updated dependencies
  - @backstage/core-components@0.9.5-next.1
  - @backstage/catalog-client@1.0.3-next.0
  - @backstage/core-plugin-api@1.0.3-next.0
  - @backstage/integration-react@1.1.1-next.1
  - @backstage/integration@1.2.1-next.1
  - @backstage/catalog-model@1.0.3-next.0
  - @backstage/plugin-catalog-react@1.1.1-next.1

## 0.8.9-next.0

### Patch Changes

- Updated dependencies
  - @backstage/plugin-catalog-react@1.1.1-next.0
  - @backstage/core-components@0.9.5-next.0
  - @backstage/integration@1.2.1-next.0
  - @backstage/integration-react@1.1.1-next.0

## 0.8.8

### Patch Changes

- Updated dependencies
  - @backstage/core-components@0.9.4
  - @backstage/integration@1.2.0
  - @backstage/core-plugin-api@1.0.2
  - @backstage/plugin-catalog-react@1.1.0
  - @backstage/integration-react@1.1.0
  - @backstage/config@1.0.1
  - @backstage/catalog-client@1.0.2
  - @backstage/catalog-model@1.0.2

## 0.8.8-next.2

### Patch Changes

- Updated dependencies
  - @backstage/core-components@0.9.4-next.1
  - @backstage/config@1.0.1-next.0
  - @backstage/plugin-catalog-react@1.1.0-next.2
  - @backstage/catalog-model@1.0.2-next.0
  - @backstage/core-plugin-api@1.0.2-next.1
  - @backstage/integration@1.2.0-next.1
  - @backstage/integration-react@1.1.0-next.2
  - @backstage/catalog-client@1.0.2-next.0

## 0.8.8-next.1

### Patch Changes

- Updated dependencies
  - @backstage/core-components@0.9.4-next.0
  - @backstage/core-plugin-api@1.0.2-next.0
  - @backstage/plugin-catalog-react@1.1.0-next.1
  - @backstage/integration-react@1.1.0-next.1

## 0.8.8-next.0

### Patch Changes

- Updated dependencies
  - @backstage/integration@1.2.0-next.0
  - @backstage/plugin-catalog-react@1.1.0-next.0
  - @backstage/integration-react@1.1.0-next.0

## 0.8.7

### Patch Changes

- 7c7919777e: build(deps-dev): bump `@testing-library/react-hooks` from 7.0.2 to 8.0.0
- 24254fd433: build(deps): bump `@testing-library/user-event` from 13.5.0 to 14.0.0
- Updated dependencies
  - @backstage/integration@1.1.0
  - @backstage/plugin-catalog-react@1.0.1
  - @backstage/catalog-model@1.0.1
  - @backstage/core-components@0.9.3
  - @backstage/core-plugin-api@1.0.1
  - @backstage/integration-react@1.0.1
  - @backstage/catalog-client@1.0.1

## 0.8.7-next.2

### Patch Changes

- 24254fd433: build(deps): bump `@testing-library/user-event` from 13.5.0 to 14.0.0
- Updated dependencies
  - @backstage/core-components@0.9.3-next.2
  - @backstage/core-plugin-api@1.0.1-next.0
  - @backstage/integration-react@1.0.1-next.2
  - @backstage/plugin-catalog-react@1.0.1-next.3
  - @backstage/integration@1.1.0-next.2

## 0.8.7-next.1

### Patch Changes

- Updated dependencies
  - @backstage/integration@1.1.0-next.1
  - @backstage/plugin-catalog-react@1.0.1-next.1
  - @backstage/integration-react@1.0.1-next.1

## 0.8.7-next.0

### Patch Changes

- Updated dependencies
  - @backstage/catalog-model@1.0.1-next.0
  - @backstage/integration@1.0.1-next.0
  - @backstage/plugin-catalog-react@1.0.1-next.0
  - @backstage/core-components@0.9.3-next.0
  - @backstage/catalog-client@1.0.1-next.0
  - @backstage/integration-react@1.0.1-next.0

## 0.8.6

### Patch Changes

- a422d7ce5e: chore(deps): bump `@testing-library/react` from 11.2.6 to 12.1.3
- 9d98865cb1: No longer attempt to register locations as optional, since it's ignored.
- Updated dependencies
  - @backstage/core-components@0.9.2
  - @backstage/core-plugin-api@1.0.0
  - @backstage/integration-react@1.0.0
  - @backstage/plugin-catalog-react@1.0.0
  - @backstage/catalog-model@1.0.0
  - @backstage/integration@1.0.0
  - @backstage/catalog-client@1.0.0
  - @backstage/config@1.0.0
  - @backstage/errors@1.0.0

## 0.8.5

### Patch Changes

- bf95bb806c: Remove usages of now-removed `CatalogApi.getEntityByName`
- Updated dependencies
  - @backstage/plugin-catalog-react@0.9.0
  - @backstage/core-components@0.9.1
  - @backstage/catalog-model@0.13.0
  - @backstage/catalog-client@0.9.0
  - @backstage/integration-react@0.1.25

## 0.8.5-next.0

### Patch Changes

- bf95bb806c: Remove usages of now-removed `CatalogApi.getEntityByName`
- Updated dependencies
  - @backstage/plugin-catalog-react@0.9.0-next.0
  - @backstage/core-components@0.9.1-next.0
  - @backstage/catalog-model@0.13.0-next.0
  - @backstage/catalog-client@0.9.0-next.0
  - @backstage/integration-react@0.1.25-next.0

## 0.8.4

### Patch Changes

- 899f196af5: Use `getEntityByRef` instead of `getEntityByName` in the catalog client
- f41a293231: - **DEPRECATION**: Deprecated `formatEntityRefTitle` in favor of the new `humanizeEntityRef` method instead. Please migrate to using the new method instead.
- 36aa63022b: Use `CompoundEntityRef` instead of `EntityName`, and `getCompoundEntityRef` instead of `getEntityName`, from `@backstage/catalog-model`.
- Updated dependencies
  - @backstage/catalog-model@0.12.0
  - @backstage/catalog-client@0.8.0
  - @backstage/core-components@0.9.0
  - @backstage/plugin-catalog-react@0.8.0
  - @backstage/integration@0.8.0
  - @backstage/core-plugin-api@0.8.0
  - @backstage/integration-react@0.1.24

## 0.8.3

### Patch Changes

- 6e1cbc12a6: Updated according to the new `getEntityFacets` catalog API method
- Updated dependencies
  - @backstage/core-components@0.8.10
  - @backstage/plugin-catalog-react@0.7.0
  - @backstage/catalog-model@0.11.0
  - @backstage/catalog-client@0.7.2
  - @backstage/core-plugin-api@0.7.0
  - @backstage/integration@0.7.5
  - @backstage/integration-react@0.1.23

## 0.8.2

### Patch Changes

- 1ed305728b: Bump `node-fetch` to version 2.6.7 and `cross-fetch` to version 3.1.5
- c77c5c7eb6: Added `backstage.role` to `package.json`
- deaf6065db: Adapt to the new `CatalogApi.getLocationByRef`
- Updated dependencies
  - @backstage/catalog-client@0.7.0
  - @backstage/core-components@0.8.9
  - @backstage/core-plugin-api@0.6.1
  - @backstage/errors@0.2.1
  - @backstage/integration@0.7.3
  - @backstage/integration-react@0.1.22
  - @backstage/plugin-catalog-react@0.6.15
  - @backstage/catalog-model@0.10.0
  - @backstage/config@0.1.14

## 0.8.1

### Patch Changes

- 7bb1bde7f6: Minor API cleanups
- Updated dependencies
  - @backstage/catalog-client@0.6.0
  - @backstage/core-components@0.8.8
  - @backstage/plugin-catalog-react@0.6.14
  - @backstage/integration-react@0.1.21

## 0.8.1-next.0

### Patch Changes

- 7bb1bde7f6: Minor API cleanups
- Updated dependencies
  - @backstage/core-components@0.8.8-next.0
  - @backstage/plugin-catalog-react@0.6.14-next.0
  - @backstage/integration-react@0.1.21-next.0

## 0.8.0

### Minor Changes

- 2e8764b95f: Make filename, branch name and examples URLs used in catalog import customizable.

  Catalog backend ingestion loop can be already configured to fetch targets with custom catalog filename (other than `catalog-info.yaml`). It's now possible to customize said filename and branch name used in pull requests created by catalog import flow too. This allows organizations to further customize Backstage experience and to better reflect their branding.

  Filename (default: `catalog-info.yaml`) and branch name (default: `backstage-integration`) used in pull requests can be configured in `app-config.yaml` as follows:

  ```yaml
  // app-config.yaml

  catalog:
    import:
      entityFilename: anvil.yaml
      pullRequestBranchName: anvil-integration
  ```

  Following React components have also been updated to accept optional props for providing example entity and repository paths:

  ```tsx
  <StepInitAnalyzeUrl
    ...
    exampleLocationUrl="https://github.com/acme-corp/our-awesome-api/blob/main/anvil.yaml"
  />
  ```

  ```tsx
  <ImportInfoCard
    exampleLocationUrl="https://github.com/acme-corp/our-awesome-api/blob/main/anvil.yaml"
    exampleRepositoryUrl="https://github.com/acme-corp/our-awesome-api"
  />
  ```

### Patch Changes

- Updated dependencies
  - @backstage/core-components@0.8.7
  - @backstage/plugin-catalog-react@0.6.13
  - @backstage/integration-react@0.1.20

## 0.8.0-next.0

### Minor Changes

- 2e8764b95f: Make filename, branch name and examples URLs used in catalog import customizable.

  Catalog backend ingestion loop can be already configured to fetch targets with custom catalog filename (other than `catalog-info.yaml`). It's now possible to customize said filename and branch name used in pull requests created by catalog import flow too. This allows organizations to further customize Backstage experience and to better reflect their branding.

  Filename (default: `catalog-info.yaml`) and branch name (default: `backstage-integration`) used in pull requests can be configured in `app-config.yaml` as follows:

  ```yaml
  // app-config.yaml

  catalog:
    import:
      entityFilename: anvil.yaml
      pullRequestBranchName: anvil-integration
  ```

  Following React components have also been updated to accept optional props for providing example entity and repository paths:

  ```tsx
  <StepInitAnalyzeUrl
    ...
    exampleLocationUrl="https://github.com/acme-corp/our-awesome-api/blob/main/anvil.yaml"
  />
  ```

  ```tsx
  <ImportInfoCard
    exampleLocationUrl="https://github.com/acme-corp/our-awesome-api/blob/main/anvil.yaml"
    exampleRepositoryUrl="https://github.com/acme-corp/our-awesome-api"
  />
  ```

### Patch Changes

- Updated dependencies
  - @backstage/core-components@0.8.7-next.0
  - @backstage/integration-react@0.1.20-next.0
  - @backstage/plugin-catalog-react@0.6.13-next.0

## 0.7.10

### Patch Changes

- 51fbedc445: Migrated usage of deprecated `IdentityApi` methods.
- Updated dependencies
  - @backstage/core-components@0.8.5
  - @backstage/integration@0.7.2
  - @backstage/core-plugin-api@0.6.0
  - @backstage/plugin-catalog-react@0.6.12
  - @backstage/catalog-model@0.9.10
  - @backstage/catalog-client@0.5.5
  - @backstage/integration-react@0.1.19

## 0.7.10-next.0

### Patch Changes

- 51fbedc445: Migrated usage of deprecated `IdentityApi` methods.
- Updated dependencies
  - @backstage/core-components@0.8.5-next.0
  - @backstage/core-plugin-api@0.6.0-next.0
  - @backstage/plugin-catalog-react@0.6.12-next.0
  - @backstage/catalog-model@0.9.10-next.0
  - @backstage/integration-react@0.1.19-next.0
  - @backstage/catalog-client@0.5.5-next.0
  - @backstage/integration@0.7.2-next.0

## 0.7.9

### Patch Changes

- 5333451def: Cleaned up API exports
- Updated dependencies
  - @backstage/integration@0.7.1
  - @backstage/core-components@0.8.4
  - @backstage/core-plugin-api@0.5.0
  - @backstage/plugin-catalog-react@0.6.11
  - @backstage/errors@0.2.0
  - @backstage/catalog-client@0.5.4
  - @backstage/catalog-model@0.9.9
  - @backstage/integration-react@0.1.18

## 0.7.8

### Patch Changes

- 4ce51ab0f1: Internal refactor of the `react-use` imports to use `react-use/lib/*` instead.
- Updated dependencies
  - @backstage/core-plugin-api@0.4.1
  - @backstage/plugin-catalog-react@0.6.10
  - @backstage/core-components@0.8.3

## 0.7.7

### Patch Changes

- Updated dependencies
  - @backstage/plugin-catalog-react@0.6.9
  - @backstage/integration@0.7.0
  - @backstage/integration-react@0.1.17

## 0.7.6

### Patch Changes

- Updated dependencies
  - @backstage/core-plugin-api@0.4.0
  - @backstage/plugin-catalog-react@0.6.8
  - @backstage/core-components@0.8.2
  - @backstage/catalog-client@0.5.3
  - @backstage/integration-react@0.1.16

## 0.7.5

### Patch Changes

- cd450844f6: Moved React dependencies to `peerDependencies` and allow both React v16 and v17 to be used.
- Updated dependencies
  - @backstage/core-components@0.8.0
  - @backstage/core-plugin-api@0.3.0
  - @backstage/integration-react@0.1.15
  - @backstage/plugin-catalog-react@0.6.5

## 0.7.4

### Patch Changes

- a125278b81: Refactor out the deprecated path and icon from RouteRefs
- Updated dependencies
  - @backstage/catalog-client@0.5.2
  - @backstage/catalog-model@0.9.7
  - @backstage/plugin-catalog-react@0.6.4
  - @backstage/core-components@0.7.4
  - @backstage/core-plugin-api@0.2.0
  - @backstage/integration-react@0.1.14

## 0.7.3

### Patch Changes

- 36e67d2f24: Internal updates to apply more strict checks to throw errors.
- Updated dependencies
  - @backstage/core-components@0.7.1
  - @backstage/errors@0.1.3
  - @backstage/core-plugin-api@0.1.11
  - @backstage/plugin-catalog-react@0.6.1
  - @backstage/catalog-model@0.9.5

## 0.7.2

### Patch Changes

- Updated dependencies
  - @backstage/plugin-catalog-react@0.6.0
  - @backstage/integration@0.6.8
  - @backstage/core-components@0.7.0
  - @backstage/integration-react@0.1.12

## 0.7.1

### Patch Changes

- a31afc5b62: Replace slash stripping regexp with trimEnd to remove CodeQL warning
- 81a41ec249: Added a `name` key to all extensions in order to improve Analytics API metadata.
- Updated dependencies
  - @backstage/core-components@0.6.1
  - @backstage/core-plugin-api@0.1.10
  - @backstage/plugin-catalog-react@0.5.2
  - @backstage/catalog-model@0.9.4
  - @backstage/catalog-client@0.5.0
  - @backstage/integration@0.6.7

## 0.7.0

### Minor Changes

- 6a6ec777ce: Switched to using the `ScmAuthApi` for authentication rather than GitHub auth. If you are instantiating your `CatalogImportClient` manually you now need to pass in an instance of `ScmAuthApi` instead.

  Also be sure to register the `scmAuthApiRef` from the `@backstage/integration-react` in your app:

  ```ts
  import { ScmAuth } from '@backstage/integration-react';

  // in packages/app/apis.ts

  const apis = [
  // ... other APIs

  ScmAuth.createDefaultApiFactory();

  // OR

  createApiFactory({
    api: scmAuthApiRef,
    deps: {
      gheAuthApi: gheAuthApiRef,
      githubAuthApi: githubAuthApiRef,
    },
    factory: ({ githubAuthApi, gheAuthApi }) =>
      ScmAuth.merge(
        ScmAuth.forGithub(githubAuthApi),
        ScmAuth.forGithub(gheAuthApi, {
          host: 'ghe.example.com',
        }),
      ),
  });
  ]
  ```

### Patch Changes

- Updated dependencies
  - @backstage/integration@0.6.6
  - @backstage/core-plugin-api@0.1.9
  - @backstage/core-components@0.6.0
  - @backstage/integration-react@0.1.11
  - @backstage/plugin-catalog-react@0.5.1

## 0.6.0

### Minor Changes

- 690657799e: Add initial support for customizing the catalog import page.

  It is now possible to pass a custom layout to the import page, as it's already
  supported by the search page. If no custom layout is passed, the default layout
  is used.

  ```typescript
  <Route path="/catalog-import" element={<CatalogImportPage />}>
    <Page themeId="home">
      <Header title="Register an existing component" />
      <Content>
        <ContentHeader title="Start tracking your components">
          <SupportButton>
            Start tracking your component in Backstage by adding it to the
            software catalog.
          </SupportButton>
        </ContentHeader>

        <Grid container spacing={2} direction="row-reverse">
          <Grid item xs={12} md={4} lg={6} xl={8}>
            Hello World
          </Grid>

          <Grid item xs={12} md={8} lg={6} xl={4}>
            <ImportStepper />
          </Grid>
        </Grid>
      </Content>
    </Page>
  </Route>
  ```

  Previously it was possible to disable and customize the automatic pull request
  feature by passing options to `<CatalogImportPage>` (`pullRequest.disable` and
  `pullRequest.preparePullRequest`). This functionality is moved to the
  `CatalogImportApi` which now provides an optional `preparePullRequest()`
  function. The function can either be overridden to generate a different content
  for the pull request, or removed to disable this feature.

  The export of the long term deprecated legacy `<Router>` is removed, migrate to
  `<CatalogImportPage>` instead.

### Patch Changes

- 9ef2987a83: The import form is now aware of locations that already exist. It lists them separately and shows a button for triggering a refresh.
- Updated dependencies
  - @backstage/core-components@0.5.0
  - @backstage/integration@0.6.5
  - @backstage/catalog-client@0.4.0
  - @backstage/plugin-catalog-react@0.5.0
  - @backstage/catalog-model@0.9.3
  - @backstage/integration-react@0.1.10

## 0.5.21

### Patch Changes

- 9f1362dcc1: Upgrade `@material-ui/lab` to `4.0.0-alpha.57`.
- 96fef17a18: Upgrade git-parse-url to v11.6.0
- Updated dependencies
  - @backstage/core-components@0.4.2
  - @backstage/integration@0.6.4
  - @backstage/integration-react@0.1.9
  - @backstage/plugin-catalog-react@0.4.6
  - @backstage/core-plugin-api@0.1.8

## 0.5.20

### Patch Changes

- e0a6aea82: Bumped `react-hook-form` to `^7.12.2`
- Updated dependencies
  - @backstage/plugin-catalog-react@0.4.5
  - @backstage/integration@0.6.3
  - @backstage/core-components@0.4.0
  - @backstage/catalog-model@0.9.1
  - @backstage/integration-react@0.1.8

## 0.5.19

### Patch Changes

- cfcb486aa: Add system icons for the built-in entity types and use them in the entity list of the `catalog-import` plugin.
- b5a2896ed: handle azure devops url query parameter for importing .yaml
- Updated dependencies
  - @backstage/plugin-catalog-react@0.4.4
  - @backstage/core-components@0.3.3
  - @backstage/integration@0.6.2

## 0.5.18

### Patch Changes

- ced85b598: Fix importing yaml files from URLs with trailing query parameters.
- Updated dependencies
  - @backstage/plugin-catalog-react@0.4.3
  - @backstage/core-components@0.3.2
  - @backstage/integration@0.6.1
  - @backstage/theme@0.2.10

## 0.5.17

### Patch Changes

- 56c773909: Switched `@types/react` dependency to request `*` rather than a specific version.
- Updated dependencies
  - @backstage/integration@0.6.0
  - @backstage/core-components@0.3.1
  - @backstage/core-plugin-api@0.1.6
  - @backstage/plugin-catalog-react@0.4.2
  - @backstage/integration-react@0.1.7

## 0.5.16

### Patch Changes

- Updated dependencies
  - @backstage/core-components@0.3.0
  - @backstage/core-plugin-api@0.1.5
  - @backstage/integration@0.5.9
  - @backstage/integration-react@0.1.6
  - @backstage/plugin-catalog-react@0.4.1

## 0.5.15

### Patch Changes

- 9d40fcb1e: - Bumping `material-ui/core` version to at least `4.12.2` as they made some breaking changes in later versions which broke `Pagination` of the `Table`.
  - Switching out `material-table` to `@material-table/core` for support for the later versions of `material-ui/core`
  - This causes a minor API change to `@backstage/core-components` as the interface for `Table` re-exports the `prop` from the underlying `Table` components.
  - `onChangeRowsPerPage` has been renamed to `onRowsPerPageChange`
  - `onChangePage` has been renamed to `onPageChange`
  - Migration guide is here: https://material-table-core.com/docs/breaking-changes
- Updated dependencies
  - @backstage/core-components@0.2.0
  - @backstage/plugin-catalog-react@0.4.0
  - @backstage/core-plugin-api@0.1.4
  - @backstage/integration-react@0.1.5
  - @backstage/theme@0.2.9
  - @backstage/catalog-client@0.3.18

## 0.5.14

### Patch Changes

- 903f3323c: Fix heading that wrongly implied catalog-import supports entity discovery for multiple integrations.
- Updated dependencies
  - @backstage/core-components@0.1.6
  - @backstage/catalog-client@0.3.17
  - @backstage/plugin-catalog-react@0.3.1

## 0.5.13

### Patch Changes

- Updated dependencies
  - @backstage/plugin-catalog-react@0.3.0

## 0.5.12

### Patch Changes

- 43a4ef644: More helpful error message when trying to import by folder from non-github
- 6841e0113: fix minor version of git-url-parse as 11.5.x introduced a bug for Bitbucket Server
- Updated dependencies
  - @backstage/integration@0.5.8
  - @backstage/core-components@0.1.5
  - @backstage/catalog-model@0.9.0
  - @backstage/catalog-client@0.3.16
  - @backstage/plugin-catalog-react@0.2.6

## 0.5.11

### Patch Changes

- 48c9fcd33: Migrated to use the new `@backstage/core-*` packages rather than `@backstage/core`.
- Updated dependencies
  - @backstage/core-plugin-api@0.1.3
  - @backstage/catalog-client@0.3.14
  - @backstage/catalog-model@0.8.4
  - @backstage/integration-react@0.1.4
  - @backstage/plugin-catalog-react@0.2.4

## 0.5.10

### Patch Changes

- 873116e5d: Fix a react warning in `<EntityListComponent>`.
- Updated dependencies
  - @backstage/plugin-catalog-react@0.2.3
  - @backstage/catalog-model@0.8.3
  - @backstage/core@0.7.13

## 0.5.9

### Patch Changes

- 70bc30c5b: Display preview result final step.
- Updated dependencies [27a9b503a]
- Updated dependencies [f4e3ac5ce]
- Updated dependencies [7028ee1ca]
- Updated dependencies [70bc30c5b]
- Updated dependencies [eda9dbd5f]
  - @backstage/catalog-model@0.8.2
  - @backstage/integration-react@0.1.3
  - @backstage/plugin-catalog-react@0.2.2
  - @backstage/catalog-client@0.3.13
  - @backstage/integration@0.5.6

## 0.5.8

### Patch Changes

- Updated dependencies [0fd4ea443]
- Updated dependencies [add62a455]
- Updated dependencies [cc592248b]
- Updated dependencies [17c497b81]
- Updated dependencies [704875e26]
  - @backstage/integration@0.5.4
  - @backstage/catalog-client@0.3.12
  - @backstage/catalog-model@0.8.0
  - @backstage/core@0.7.11
  - @backstage/plugin-catalog-react@0.2.0

## 0.5.7

### Patch Changes

- ca6e0ab69: Make UI errors friendlier when importing existing components
- Updated dependencies [f7f7783a3]
- Updated dependencies [65e6c4541]
- Updated dependencies [68fdbf014]
- Updated dependencies [5da6a561d]
  - @backstage/catalog-model@0.7.10
  - @backstage/core@0.7.10
  - @backstage/integration@0.5.3

## 0.5.6

### Patch Changes

- 062bbf90f: chore: bump `@testing-library/user-event` from 12.8.3 to 13.1.8
- 675a569a9: chore: bump `react-use` dependency in all packages
- Updated dependencies [062bbf90f]
- Updated dependencies [10c008a3a]
- Updated dependencies [889d89b6e]
- Updated dependencies [16be1d093]
- Updated dependencies [3f988cb63]
- Updated dependencies [675a569a9]
  - @backstage/core@0.7.9
  - @backstage/integration-react@0.1.2
  - @backstage/plugin-catalog-react@0.1.6
  - @backstage/catalog-model@0.7.9

## 0.5.5

### Patch Changes

- 38ca05168: The default `@octokit/rest` dependency was bumped to `"^18.5.3"`.
- 80888659b: Bump react-hook-form version to be the same for the entire project.
- 8aedbb4af: Fixes a typo and minor wording changes to the catalog import UI
- Updated dependencies [38ca05168]
- Updated dependencies [f65adcde7]
- Updated dependencies [81c54d1f2]
- Updated dependencies [80888659b]
- Updated dependencies [7b8272fb7]
- Updated dependencies [d8b81fd28]
- Updated dependencies [d1b1306d9]
  - @backstage/integration@0.5.2
  - @backstage/core@0.7.8
  - @backstage/plugin-catalog-react@0.1.5
  - @backstage/theme@0.2.7
  - @backstage/catalog-model@0.7.8
  - @backstage/catalog-client@0.3.11

## 0.5.4

### Patch Changes

- c614ede9a: Updated README to have up-to-date install instructions.
- Updated dependencies [9afcac5af]
- Updated dependencies [e0c9ed759]
- Updated dependencies [6eaecbd81]
  - @backstage/core@0.7.7

## 0.5.3

### Patch Changes

- 29a7e4be8: allow import from HTTP repositories
- Updated dependencies [94da20976]
- Updated dependencies [d8cc7e67a]
- Updated dependencies [99fbef232]
- Updated dependencies [ab07d77f6]
- Updated dependencies [931b21a12]
- Updated dependencies [937ed39ce]
- Updated dependencies [9a9e7a42f]
- Updated dependencies [50ce875a0]
  - @backstage/core@0.7.6
  - @backstage/theme@0.2.6

## 0.5.2

### Patch Changes

- f9c75f7a9: When importing components you will now have the ability to use non Unicode characters in the entity owner field
- Updated dependencies [1279a3325]
- Updated dependencies [4a4681b1b]
- Updated dependencies [97b60de98]
- Updated dependencies [b051e770c]
- Updated dependencies [98dd5da71]
  - @backstage/core@0.7.4
  - @backstage/catalog-model@0.7.6

## 0.5.1

### Patch Changes

- 676ede643: Added the `getOriginLocationByEntity` and `removeLocationById` methods to the catalog client
- Updated dependencies [676ede643]
- Updated dependencies [9f48b548c]
- Updated dependencies [b196a4569]
- Updated dependencies [8488a1a96]
  - @backstage/catalog-client@0.3.9
  - @backstage/plugin-catalog-react@0.1.4
  - @backstage/catalog-model@0.7.5

## 0.5.0

### Minor Changes

- 3385b374b: Use `scmIntegrationsApiRef` from the new `@backstage/integration-react`.

### Patch Changes

- 7d8c4c97c: Update the wording for unknown URLs in the import flow
- a0dacc184: Use title form field value for the commit message on catalog import PRs. Also allow customization of the pull requests title or body only. For example:

  ```tsx
  <Route
    path="/catalog-import"
    element={
      <CatalogImportPage
        pullRequest={{
          preparePullRequest: () => ({
            title: 'chore: add backstage catalog file [skip ci]',
          }),
        }}
      />
    }
  />
  ```

- 9ca0e4009: use local version of lowerCase and upperCase methods
- Updated dependencies [8686eb38c]
- Updated dependencies [8686eb38c]
- Updated dependencies [9ca0e4009]
- Updated dependencies [34ff49b0f]
  - @backstage/catalog-client@0.3.8
  - @backstage/core@0.7.2
  - @backstage/plugin-catalog-react@0.1.2

## 0.4.3

### Patch Changes

- 05183f202: Bump react-hook-form version constraint to "^6.15.4"
- Updated dependencies [12d8f27a6]
- Updated dependencies [40c0fdbaa]
- Updated dependencies [2a271d89e]
- Updated dependencies [bece09057]
- Updated dependencies [169f48deb]
- Updated dependencies [8a1566719]
- Updated dependencies [9d455f69a]
- Updated dependencies [4c049a1a1]
- Updated dependencies [02816ecd7]
  - @backstage/catalog-model@0.7.3
  - @backstage/core@0.7.0
  - @backstage/plugin-catalog-react@0.1.1

## 0.4.2

### Patch Changes

- a8953a9c9: This updates the `catalog-import` plugin to omit the default metadata namespace
  field and also use the short form entity reference format for selected group owners.
- 968b588f7: Allows the CodeOwnersProcessor to set the owner automatically within the catalog-import plugin. This adds an additional checkbox that overrides the group selector and will omit the owner option in the generated catalog file yaml.
- Updated dependencies [3a58084b6]
- Updated dependencies [e799e74d4]
- Updated dependencies [d0760ecdf]
- Updated dependencies [1407b34c6]
- Updated dependencies [88f1f1b60]
- Updated dependencies [bad21a085]
- Updated dependencies [9615e68fb]
- Updated dependencies [49f9b7346]
- Updated dependencies [5c2e2863f]
- Updated dependencies [3a58084b6]
- Updated dependencies [2c1f2a7c2]
  - @backstage/core@0.6.3
  - @backstage/plugin-catalog-react@0.1.0
  - @backstage/catalog-model@0.7.2

## 0.4.1

### Patch Changes

- f4c2bcf54: Use a more strict type for `variant` of cards.
- Updated dependencies [491f3a0ec]
- Updated dependencies [fd3f2a8c0]
- Updated dependencies [d34d26125]
- Updated dependencies [0af242b6d]
- Updated dependencies [f4c2bcf54]
- Updated dependencies [10a0124e0]
- Updated dependencies [07e226872]
- Updated dependencies [f62e7abe5]
- Updated dependencies [96f378d10]
- Updated dependencies [688b73110]
  - @backstage/integration@0.5.0
  - @backstage/core@0.6.2
  - @backstage/plugin-catalog-react@0.0.4

## 0.4.0

### Minor Changes

- 6ed2b47d6: Include Backstage identity token in requests to backend plugins.
- 68dd79d83: The plugin has been refactored and is now based on a configurable state machine of 'analyze', 'prepare', 'review' & 'finish'.
  Depending on the outcome of the 'analyze' stage, different flows are selected ('single-location', 'multiple-locations', 'no-location').
  Each flow can define it's own components that guide the user.

  During the refactoring, the `catalogRouteRef` property of the `CatalogImportPage` has been removed, so the `App.tsx` of the backstage apps need to be updated:

  ```diff
  // packages/app/src/App.tsx

       <Route
         path="/catalog-import"
  -      element={<CatalogImportPage catalogRouteRef={catalogRouteRef} />}
  +      element={<CatalogImportPage />}
       />
  ```

### Patch Changes

- 753bb4c40: Flatten the options of the `CatalogImportPage` from the `options` property to the `pullRequest` property.

  ```diff
  - <CatalogImportPage options={{ pullRequest: { disable: true } }} />
  + <CatalogImportPage pullRequest={{ disable: true }} />
  ```

- Updated dependencies [6ed2b47d6]
- Updated dependencies [ffffea8e6]
- Updated dependencies [72b96e880]
- Updated dependencies [19d354c78]
- Updated dependencies [b51ee6ece]
  - @backstage/catalog-client@0.3.6
  - @backstage/integration@0.4.0
  - @backstage/plugin-catalog-react@0.0.3
  - @backstage/core@0.6.1

## 0.3.7

### Patch Changes

- ceef4dd89: Export _api_ (Client, API, ref) from the catalog import plugin.
- b712841d6: Migrated to new composability API, exporting the plugin instance as `catalogImportPlugin`, and the page as `CatalogImportPage`.
- 019fe39a0: Switch dependency from `@backstage/plugin-catalog` to `@backstage/plugin-catalog-react`.
- Updated dependencies [12ece98cd]
- Updated dependencies [c4abcdb60]
- Updated dependencies [d82246867]
- Updated dependencies [7fc89bae2]
- Updated dependencies [c810082ae]
- Updated dependencies [5fa3bdb55]
- Updated dependencies [6e612ce25]
- Updated dependencies [025e122c3]
- Updated dependencies [21e624ba9]
- Updated dependencies [064c513e1]
- Updated dependencies [da9f53c60]
- Updated dependencies [32c95605f]
- Updated dependencies [7881f2117]
- Updated dependencies [3149bfe63]
- Updated dependencies [54c7d02f7]
- Updated dependencies [2e62aea6f]
- Updated dependencies [11cb5ef94]
  - @backstage/core@0.6.0
  - @backstage/integration@0.3.2
  - @backstage/plugin-catalog-react@0.0.2
  - @backstage/theme@0.2.3
  - @backstage/catalog-model@0.7.1

## 0.3.6

### Patch Changes

- 9dd057662: Upgrade [git-url-parse](https://www.npmjs.com/package/git-url-parse) to [v11.4.4](https://github.com/IonicaBizau/git-url-parse/pull/125) which fixes parsing an Azure DevOps branch ref.
- Updated dependencies [6800da78d]
- Updated dependencies [9dd057662]
- Updated dependencies [0b1182346]
  - @backstage/integration@0.3.1
  - @backstage/plugin-catalog@0.2.14

## 0.3.5

### Patch Changes

- 2b514d532: Modifying import functionality to register existing catalog-info.yaml if one exists in given GitHub repository
- Updated dependencies [def2307f3]
- Updated dependencies [efd6ef753]
- Updated dependencies [0b135e7e0]
- Updated dependencies [593632f07]
- Updated dependencies [33846acfc]
- Updated dependencies [fa8ba330a]
- Updated dependencies [a187b8ad0]
- Updated dependencies [ed6baab66]
- Updated dependencies [f04db53d7]
- Updated dependencies [a93f42213]
  - @backstage/catalog-model@0.7.0
  - @backstage/core@0.5.0
  - @backstage/integration@0.3.0
  - @backstage/plugin-catalog@0.2.12

## 0.3.4

### Patch Changes

- 34a01a171: Improve how URLs are analyzed for add/import
- bc40ccecf: Add more generic descriptions for the catalog-import form.
- 94fdf4955: Get rid of all usages of @octokit/types, and bump the rest of the octokit dependencies to the latest version
- be5ac7fde: Remove dependency to `@backstage/plugin-catalog-backend`.
- Updated dependencies [466354aaa]
- Updated dependencies [f3b064e1c]
- Updated dependencies [c00488983]
- Updated dependencies [265a7ab30]
- Updated dependencies [abbee6fff]
- Updated dependencies [147fadcb9]
  - @backstage/integration@0.2.0
  - @backstage/catalog-model@0.6.1
  - @backstage/plugin-catalog@0.2.11
  - @backstage/core@0.4.4

## 0.3.3

### Patch Changes

- edb7d0775: Create "url" type location when registering using the catalog-import plugin.
- Updated dependencies [99be3057c]
- Updated dependencies [49d2016a4]
- Updated dependencies [9c09a364f]
- Updated dependencies [73e75ea0a]
- Updated dependencies [036a84373]
- Updated dependencies [071711d70]
  - @backstage/plugin-catalog-backend@0.5.2
  - @backstage/plugin-catalog@0.2.10
  - @backstage/integration@0.1.5

## 0.3.2

### Patch Changes

- f3e75508d: Add description to Pull Request when registering a new component
- Updated dependencies [c6eeefa35]
- Updated dependencies [fb386b760]
- Updated dependencies [c911061b7]
- Updated dependencies [7c3ffc0cd]
- Updated dependencies [e7496dc3e]
- Updated dependencies [8ef71ed32]
- Updated dependencies [1d1c2860f]
- Updated dependencies [0e6298f7e]
- Updated dependencies [8dd0a906d]
- Updated dependencies [4eafdec4a]
- Updated dependencies [6b37c95bf]
- Updated dependencies [8c31c681c]
- Updated dependencies [7b98e7fee]
- Updated dependencies [178e09323]
- Updated dependencies [ac3560b42]
- Updated dependencies [0097057ed]
  - @backstage/plugin-catalog-backend@0.5.0
  - @backstage/catalog-model@0.6.0
  - @backstage/core@0.4.1
  - @backstage/integration@0.1.4
  - @backstage/plugin-catalog@0.2.7

## 0.3.1

### Patch Changes

- 79418ddb6: Align plugin ID and fix variable typo
- d2938af4c: Add register existing component instructions
- Updated dependencies [6e8bb3ac0]
- Updated dependencies [2527628e1]
- Updated dependencies [e708679d7]
- Updated dependencies [047c018c9]
- Updated dependencies [6011b7d3e]
- Updated dependencies [1c69d4716]
- Updated dependencies [38d63fbe1]
- Updated dependencies [83b6e0c1f]
- Updated dependencies [1665ae8bb]
- Updated dependencies [04f26f88d]
- Updated dependencies [ff243ce96]
  - @backstage/plugin-catalog-backend@0.4.0
  - @backstage/core@0.4.0
  - @backstage/plugin-catalog@0.2.6
  - @backstage/catalog-model@0.5.0
  - @backstage/theme@0.2.2

## 0.3.0

### Minor Changes

- a9fd599f7: Add Analyze location endpoint to catalog backend. Add catalog-import plugin and replace import-component with it. To start using Analyze location endpoint, you have add it to the `createRouter` function options in the `\backstage\packages\backend\src\plugins\catalog.ts` file:

  ```ts
  export default async function createPlugin(env: PluginEnvironment) {
    const builder = new CatalogBuilder(env);
    const {
      entitiesCatalog,
      locationsCatalog,
      higherOrderOperation,
      locationAnalyzer, //<--
    } = await builder.build();

    return await createRouter({
      entitiesCatalog,
      locationsCatalog,
      higherOrderOperation,
      locationAnalyzer, //<--
      logger: env.logger,
    });
  }
  ```

### Patch Changes

- Updated dependencies [b4488ddb0]
- Updated dependencies [08835a61d]
- Updated dependencies [a9fd599f7]
- Updated dependencies [e42402b47]
- Updated dependencies [bcc211a08]
- Updated dependencies [ebf37bbae]
  - @backstage/plugin-catalog-backend@0.3.0
  - @backstage/catalog-model@0.4.0
  - @backstage/plugin-catalog@0.2.5<|MERGE_RESOLUTION|>--- conflicted
+++ resolved
@@ -1,7 +1,5 @@
 # @backstage/plugin-catalog-import
 
-<<<<<<< HEAD
-=======
 ## 0.12.12-next.0
 
 ### Patch Changes
@@ -20,7 +18,6 @@
   - @backstage/integration-react@1.2.5
   - @backstage/plugin-catalog-common@1.1.3
 
->>>>>>> 66ce8958
 ## 0.12.11
 
 ### Patch Changes
