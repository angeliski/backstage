--- conflicted
+++ resolved
@@ -42,12 +42,8 @@
 import OpenInNew from '@material-ui/icons/OpenInNew';
 import Star from '@material-ui/icons/Star';
 import StarBorder from '@material-ui/icons/StarBorder';
-<<<<<<< HEAD
 import { capitalize, isFunction } from 'lodash';
-=======
-import { capitalize } from 'lodash';
 import pluralize from 'pluralize';
->>>>>>> 11a24e8a
 import React, { ReactNode, useMemo } from 'react';
 import { columnFactories } from './columns';
 import { CatalogTableRow } from './types';
