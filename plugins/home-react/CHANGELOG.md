--- conflicted
+++ resolved
@@ -1,7 +1,5 @@
 # @backstage/plugin-home-react
 
-<<<<<<< HEAD
-=======
 ## 0.1.25-next.0
 
 ### Patch Changes
@@ -11,7 +9,6 @@
   - @backstage/core-components@0.17.0
   - @backstage/core-plugin-api@1.10.5
 
->>>>>>> 66ce8958
 ## 0.1.24
 
 ### Patch Changes
