--- conflicted
+++ resolved
@@ -90,31 +90,6 @@
       '/static/docs/',
       express.static(path.resolve(__dirname, `../../static/docs`)),
     );
-<<<<<<< HEAD
-    router.use('/static/docs/:kind/:namespace/:name', async (req, res, next) => {
-      const baseUrl = config.getString('backend.baseUrl');
-      const {kind, namespace, name} = req.params;
-      
-      const entityResponse = await fetch(`${baseUrl}/catalog/entities/by-name/${kind}/${namespace}/${name}`);
-      if (!entityResponse.ok) next();
-      const entity = await entityResponse.json() as Entity;
-      
-      const preparer = preparers.get(entity);
-      const generator = generators.get(entity);
-
-      const { resultDir } = await generator.run({
-        directory: await preparer.prepare(entity),
-        dockerClient,
-      });
-
-      await publisher.publish({
-        entity,
-        directory: resultDir,
-      });
-
-      res.redirect(req.originalUrl)
-    })
-=======
     router.use(
       '/static/docs/:kind/:namespace/:name',
       async (req, res, next) => {
@@ -132,7 +107,6 @@
         res.redirect(req.originalUrl);
       },
     );
->>>>>>> 329b7d2e
   }
 
   return router;
